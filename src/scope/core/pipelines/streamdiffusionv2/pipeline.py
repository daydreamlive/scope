import logging
import time
from typing import TYPE_CHECKING

import torch
from diffusers.modular_pipelines import PipelineState

from ..blending import EmbeddingBlender
from ..components import ComponentsManager
from ..defaults import (
    apply_mode_defaults_to_state,
    handle_mode_transition,
    prepare_for_mode,
    resolve_input_mode,
)
from ..interface import Pipeline, Requirements
from ..process import postprocess_chunk
from ..schema import StreamDiffusionV2Config
from ..utils import Quantization, load_model_config
from ..wan2_1.components import WanDiffusionWrapper, WanTextEncoderWrapper
from ..wan2_1.lora.mixin import LoRAEnabledPipeline
<<<<<<< HEAD
from ..wan2_1.vace import VACEEnabledPipeline
=======
from ..wan2_1.vace import CausalVaceWanModel
>>>>>>> 741c91da
from .components import StreamDiffusionV2WanVAEWrapper
from .modular_blocks import StreamDiffusionV2Blocks
from .modules.causal_model import CausalWanModel

if TYPE_CHECKING:
    from ..schema import BasePipelineConfig

logger = logging.getLogger(__name__)

DEFAULT_DENOISING_STEP_LIST = [750, 250]


class StreamDiffusionV2Pipeline(Pipeline, LoRAEnabledPipeline, VACEEnabledPipeline):
    @classmethod
    def get_config_class(cls) -> type["BasePipelineConfig"]:
        return StreamDiffusionV2Config

    def __init__(
        self,
        config,
        quantization: Quantization | None = None,
        device: torch.device | None = None,
        dtype: torch.dtype = torch.bfloat16,
    ):
        model_dir = getattr(config, "model_dir", None)
        generator_path = getattr(config, "generator_path", None)
        text_encoder_path = getattr(config, "text_encoder_path", None)
        tokenizer_path = getattr(config, "tokenizer_path", None)
        vace_path = getattr(config, "vace_path", None)

        model_config = load_model_config(config, __file__)
        base_model_name = getattr(model_config, "base_model_name", "Wan2.1-T2V-1.3B")
        base_model_kwargs = getattr(model_config, "base_model_kwargs", {})
        generator_model_name = getattr(
            model_config, "generator_model_name", "generator"
        )

<<<<<<< HEAD
        # Load generator with VACE support via upfront loading
=======
        # Load generator (with VACE support via composition)
>>>>>>> 741c91da
        start = time.time()

        # Always create base CausalWanModel first
        generator = WanDiffusionWrapper(
            CausalWanModel,
            model_name=base_model_name,
            model_dir=model_dir,
            generator_path=generator_path,
            generator_model_name=generator_model_name,
            **base_model_kwargs,
        )

<<<<<<< HEAD
        # Apply VACE wrapper if vace_path is configured (upfront loading)
        # This must happen before LoRA to get correct ordering: LoRA -> VACE -> Base
        generator.model = self._init_vace(
            config, generator.model, device=device, dtype=dtype
        )

=======
>>>>>>> 741c91da
        # Initialize optional LoRA adapters on the underlying model.
        generator.model = self._init_loras(config, generator.model)

        if quantization == Quantization.FP8_E4M3FN:
            # Cast before optional quantization
            generator = generator.to(dtype=dtype)

            start = time.time()

            from torchao.quantization.quant_api import (
                Float8DynamicActivationFloat8WeightConfig,
                PerTensor,
                quantize_,
            )

            # Move to target device during quantization
            # Defaults to using fp8_e4m3fn for both weights and activations
            quantize_(
                generator,
                Float8DynamicActivationFloat8WeightConfig(granularity=PerTensor()),
                device=device,
            )

            print(f"Quantized diffusion model to fp8 in {time.time() - start:.3f}s")
        else:
            generator = generator.to(device=device, dtype=dtype)

        start = time.time()
        text_encoder = WanTextEncoderWrapper(
            model_name=base_model_name,
            model_dir=model_dir,
            text_encoder_path=text_encoder_path,
            tokenizer_path=tokenizer_path,
        )
        print(f"Loaded text encoder in {time.time() - start:.3f}s")
        # Move text encoder to target device but use dtype of weights
        text_encoder = text_encoder.to(device=device)

        # Load VAE using unified WanVAEWrapper
        start = time.time()
        vae = StreamDiffusionV2WanVAEWrapper(
            model_dir=model_dir, model_name=base_model_name
        )
        print(f"Loaded VAE in {time.time() - start:.3f}s")
        # Move VAE to target device and use target dtype
        vae = vae.to(device=device, dtype=dtype)

        # Create components config
        components_config = {}
        components_config.update(model_config)
        components_config["device"] = device
        components_config["dtype"] = dtype

        components = ComponentsManager(components_config)
        components.add("generator", generator)
        components.add("scheduler", generator.get_scheduler())
        components.add("vae", vae)
        components.add("text_encoder", text_encoder)

        embedding_blender = EmbeddingBlender(
            device=device,
            dtype=dtype,
        )
        components.add("embedding_blender", embedding_blender)

        self.blocks = StreamDiffusionV2Blocks()
        self.components = components
        self.state = PipelineState()
        # These need to be set right now because InputParam.default on the blocks
        # does not work properly
        self.state.set("current_start_frame", 0)
        self.state.set("manage_cache", True)
        self.state.set("kv_cache_attention_bias", 1.0)
        self.state.set("noise_scale", 0.7)
        self.state.set("noise_controller", True)

        self.state.set("height", config.height)
        self.state.set("width", config.width)
        self.state.set("base_seed", getattr(config, "seed", 42))

        self.first_call = True
        self.last_mode = None  # Track mode for transition detection

        # Lazy loading infrastructure for VACE
        self.vace_path = vace_path
        self.vace_enabled = False
        self.vace_in_dim = (
            base_model_kwargs.get("vace_in_dim", 96) if base_model_kwargs else 96
        )
        self._stored_model_dir = model_dir
        self._stored_base_model_name = base_model_name
        self._stored_device = device
        self._stored_dtype = dtype

    def _needs_vace(self, kwargs: dict) -> bool:
        """_needs_vace: Check if VACE is needed for this generation call.

        VACE is needed when:
        - ref_images is present and non-empty, OR
        - input_frames is present (for depth/flow/pose conditioning)

        Args:
            kwargs: Generation kwargs

        Returns:
            bool: True if VACE is needed
        """
        ref_images = kwargs.get("vace_ref_images")
        input_frames = kwargs.get("vace_input_frames")

        has_ref_images = ref_images is not None and len(ref_images) > 0
        has_input_frames = input_frames is not None

        return has_ref_images or has_input_frames

    def _enable_vace(self):
        """_enable_vace: Enable VACE by wrapping model and loading weights.

        This is called lazily on first use when VACE is needed.

        Raises:
            RuntimeError: If VACE is needed but vace_path is None
        """
        if self.vace_enabled:
            return

        if self.vace_path is None:
            raise RuntimeError(
                "_enable_vace: VACE is required but vace_path is None. "
                "This should not happen - VACE should be configured during pipeline initialization."
            )

        # Wrap model with VACE
        self.components.generator.model = CausalVaceWanModel(
            self.components.generator.model, vace_in_dim=self.vace_in_dim
        )

        # Move VACE-specific components to correct device/dtype
        # The wrapped model's VACE components (vace_patch_embedding, vace_blocks) were created
        # on CPU with default dtype. We need to move them to match the base model.
        self.components.generator.model.vace_patch_embedding.to(
            device=self._stored_device, dtype=self._stored_dtype
        )
        self.components.generator.model.vace_blocks.to(
            device=self._stored_device, dtype=self._stored_dtype
        )

        # Load VACE weights
        from ..wan2_1.vace import load_vace_weights_only

        load_vace_weights_only(self.components.generator.model, self.vace_path)

        self.vace_enabled = True

    def prepare(self, **kwargs) -> Requirements | None:
        """Return input requirements based on current mode."""
        return prepare_for_mode(self.__class__, self.components.config, kwargs)

    def __call__(self, **kwargs) -> torch.Tensor:
        self.first_call, self.last_mode = handle_mode_transition(
            self.state, self.components.vae, self.first_call, self.last_mode, kwargs
        )
        return self._generate(**kwargs)

    def _generate(self, **kwargs) -> torch.Tensor:
        # Lazy load VACE if needed
        if self._needs_vace(kwargs) and not self.vace_enabled:
            self._enable_vace()

        # Handle runtime LoRA scale updates before writing into state.
        lora_scales = kwargs.get("lora_scales")
        if lora_scales is not None:
            self._handle_lora_scale_updates(
                lora_scales=lora_scales, model=self.components.generator.model
            )
            # Trigger cache reset on LoRA scale updates if manage_cache is enabled
            if self.state.get("manage_cache", True):
                kwargs["init_cache"] = True

        for k, v in kwargs.items():
            self.state.set(k, v)

        # Clear transition from state if not provided to prevent stale transitions
        if "transition" not in kwargs:
            self.state.set("transition", None)

        # Clear video from state if not provided to prevent stale video data
        if "video" not in kwargs:
            self.state.set("video", None)

        # Clear vace_ref_images from state if not provided to prevent encoding on chunks where they weren't sent
        if "vace_ref_images" not in kwargs:
            self.state.set("vace_ref_images", None)

        if self.state.get("denoising_step_list") is None:
            self.state.set("denoising_step_list", DEFAULT_DENOISING_STEP_LIST)

        # Apply mode-specific defaults (noise_scale, noise_controller)
        mode = resolve_input_mode(kwargs)
        apply_mode_defaults_to_state(self.state, self.__class__, mode, kwargs)

        _, self.state = self.blocks(self.components, self.state)
        return postprocess_chunk(self.state.values["output_video"])<|MERGE_RESOLUTION|>--- conflicted
+++ resolved
@@ -19,11 +19,7 @@
 from ..utils import Quantization, load_model_config
 from ..wan2_1.components import WanDiffusionWrapper, WanTextEncoderWrapper
 from ..wan2_1.lora.mixin import LoRAEnabledPipeline
-<<<<<<< HEAD
 from ..wan2_1.vace import VACEEnabledPipeline
-=======
-from ..wan2_1.vace import CausalVaceWanModel
->>>>>>> 741c91da
 from .components import StreamDiffusionV2WanVAEWrapper
 from .modular_blocks import StreamDiffusionV2Blocks
 from .modules.causal_model import CausalWanModel
@@ -61,11 +57,7 @@
             model_config, "generator_model_name", "generator"
         )
 
-<<<<<<< HEAD
         # Load generator with VACE support via upfront loading
-=======
-        # Load generator (with VACE support via composition)
->>>>>>> 741c91da
         start = time.time()
 
         # Always create base CausalWanModel first
@@ -78,15 +70,12 @@
             **base_model_kwargs,
         )
 
-<<<<<<< HEAD
         # Apply VACE wrapper if vace_path is configured (upfront loading)
         # This must happen before LoRA to get correct ordering: LoRA -> VACE -> Base
         generator.model = self._init_vace(
             config, generator.model, device=device, dtype=dtype
         )
 
-=======
->>>>>>> 741c91da
         # Initialize optional LoRA adapters on the underlying model.
         generator.model = self._init_loras(config, generator.model)
 
