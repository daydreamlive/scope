import logging
import time
from typing import TYPE_CHECKING

import torch
from diffusers.modular_pipelines import PipelineState

from ..blending import EmbeddingBlender
from ..components import ComponentsManager
from ..defaults import (
    apply_mode_defaults_to_state,
    handle_mode_transition,
    prepare_for_mode,
    resolve_input_mode,
)
from ..interface import Pipeline, Requirements
from ..process import postprocess_chunk
from ..schema import LongLiveConfig
from ..utils import Quantization, load_model_config
from ..wan2_1.components import WanDiffusionWrapper, WanTextEncoderWrapper
from ..wan2_1.lora.mixin import LoRAEnabledPipeline
from ..wan2_1.lora.strategies.module_targeted_lora import ModuleTargetedLoRAStrategy
<<<<<<< HEAD
from ..wan2_1.vace import VACEEnabledPipeline
=======
from ..wan2_1.vace import CausalVaceWanModel
>>>>>>> 741c91da
from ..wan2_1.vae import WanVAEWrapper
from .modular_blocks import LongLiveBlocks
from .modules.causal_model import CausalWanModel

if TYPE_CHECKING:
    from ..schema import BasePipelineConfig

logger = logging.getLogger(__name__)

DEFAULT_DENOISING_STEP_LIST = [1000, 750, 500, 250]


class LongLivePipeline(Pipeline, LoRAEnabledPipeline, VACEEnabledPipeline):
    @classmethod
    def get_config_class(cls) -> type["BasePipelineConfig"]:
        return LongLiveConfig

    def __init__(
        self,
        config,
        quantization: Quantization | None = None,
        device: torch.device | None = None,
        dtype: torch.dtype = torch.bfloat16,
    ):
        model_dir = getattr(config, "model_dir", None)
        generator_path = getattr(config, "generator_path", None)
        lora_path = getattr(config, "lora_path", None)
        text_encoder_path = getattr(config, "text_encoder_path", None)
        tokenizer_path = getattr(config, "tokenizer_path", None)
        vace_path = getattr(config, "vace_path", None)

        model_config = load_model_config(config, __file__)
        base_model_name = getattr(model_config, "base_model_name", "Wan2.1-T2V-1.3B")
        base_model_kwargs = getattr(model_config, "base_model_kwargs", {})
        generator_model_name = getattr(
            model_config, "generator_model_name", "generator"
        )
        lora_config = getattr(model_config, "adapter", {})

<<<<<<< HEAD
        # Load generator with VACE support via upfront loading
        # Strategy: Load LongLive base, wrap with VACE (if enabled), add VACE weights, then apply LoRA
        # (VACE loaded before LoRA to ensure correct wrapper ordering)
=======
        # Load generator (with VACE support via composition)
        # Strategy: Load LongLive base, wrap with VACE, add VACE weights, then apply LoRA
        # (VACE loaded before LoRA to avoid PEFT wrapper unwrapping issues)
>>>>>>> 741c91da
        start = time.time()

        # Always create base CausalWanModel first
        generator = WanDiffusionWrapper(
            CausalWanModel,
            model_name=base_model_name,
            model_dir=model_dir,
            generator_path=generator_path,
            generator_model_name=generator_model_name,
            **base_model_kwargs,
        )

<<<<<<< HEAD
        # Apply VACE wrapper if vace_path is configured (upfront loading)
        # This must happen before LoRA to get correct ordering: LoRA -> VACE -> Base
        generator.model = self._init_vace(
            config, generator.model, device=device, dtype=dtype
        )

=======
>>>>>>> 741c91da
        # Apply LongLive's built-in performance LoRA using the module-targeted strategy.
        # This mirrors the original LongLive behavior and is independent of any
        # additional runtime LoRA strategies managed by LoRAEnabledPipeline.
        if lora_path is not None:
            start = time.time()
            # LongLive's adapter config is passed through unchanged so the
            # module-targeted manager can construct the PEFT config exactly
            # like the original implementation.
            longlive_lora_config = dict(lora_config) if lora_config is not None else {}
            generator.model = ModuleTargetedLoRAStrategy._configure_lora_for_model(
                generator.model,
                model_name=generator_model_name,
                lora_config=longlive_lora_config,
            )
            ModuleTargetedLoRAStrategy._load_lora_checkpoint(generator.model, lora_path)
            print(f"Loaded diffusion LoRA in {time.time() - start:.3f}s")

        # Initialize any additional, user-configured LoRA adapters via shared manager.
        # This is additive and does not replace the original LongLive performance LoRA.
        generator.model = self._init_loras(config, generator.model)

        if quantization == Quantization.FP8_E4M3FN:
            # Cast before optional quantization
            generator = generator.to(dtype=dtype)

            start = time.time()

            from torchao.quantization.quant_api import (
                Float8DynamicActivationFloat8WeightConfig,
                PerTensor,
                quantize_,
            )

            # Move to target device during quantization
            # Defaults to using fp8_e4m3fn for both weights and activations
            quantize_(
                generator,
                Float8DynamicActivationFloat8WeightConfig(granularity=PerTensor()),
                device=device,
            )

            print(f"Quantized diffusion model to fp8 in {time.time() - start:.3f}s")
        else:
            generator = generator.to(device=device, dtype=dtype)

        start = time.time()
        text_encoder = WanTextEncoderWrapper(
            model_name=base_model_name,
            model_dir=model_dir,
            text_encoder_path=text_encoder_path,
            tokenizer_path=tokenizer_path,
        )
        print(f"Loaded text encoder in {time.time() - start:3f}s")
        # Move text encoder to target device but use dtype of weights
        text_encoder = text_encoder.to(device=device)

        # Load VAE using unified WanVAEWrapper
        start = time.time()
        vae = WanVAEWrapper(model_dir=model_dir, model_name=base_model_name)
        print(f"Loaded VAE in {time.time() - start:.3f}s")
        # Move VAE to target device and use target dtype
        vae = vae.to(device=device, dtype=dtype)

        # Create components config
        components_config = {}
        components_config.update(model_config)
        components_config["device"] = device
        components_config["dtype"] = dtype

        components = ComponentsManager(components_config)
        components.add("generator", generator)
        components.add("scheduler", generator.get_scheduler())
        components.add("vae", vae)
        components.add("text_encoder", text_encoder)

        embedding_blender = EmbeddingBlender(
            device=device,
            dtype=dtype,
        )
        components.add("embedding_blender", embedding_blender)

        self.blocks = LongLiveBlocks()
        self.components = components
        self.state = PipelineState()
        # These need to be set right now because InputParam.default on the blocks
        # does not work properly
        self.state.set("current_start_frame", 0)
        self.state.set("manage_cache", True)
        self.state.set("kv_cache_attention_bias", 1.0)

        self.state.set("height", config.height)
        self.state.set("width", config.width)
        self.state.set("base_seed", getattr(config, "seed", 42))

        self.first_call = True
        self.last_mode = None  # Track mode for transition detection

        # Lazy loading infrastructure for VACE
        self.vace_path = vace_path
        self.vace_enabled = False
        self.vace_in_dim = (
            base_model_kwargs.get("vace_in_dim", 96) if base_model_kwargs else 96
        )
        self._stored_model_dir = model_dir
        self._stored_base_model_name = base_model_name
        self._stored_device = device
        self._stored_dtype = dtype

    def _needs_vace(self, kwargs: dict) -> bool:
        """_needs_vace: Check if VACE is needed for this generation call.

        VACE is needed when:
        - ref_images is present and non-empty, OR
        - input_frames is present (for depth/flow/pose conditioning)

        Args:
            kwargs: Generation kwargs

        Returns:
            bool: True if VACE is needed
        """
        ref_images = kwargs.get("vace_ref_images")
        input_frames = kwargs.get("vace_input_frames")

        has_ref_images = ref_images is not None and len(ref_images) > 0
        has_input_frames = input_frames is not None

        return has_ref_images or has_input_frames

    def _enable_vace(self):
        """_enable_vace: Enable VACE by wrapping model and loading weights.

        This is called lazily when VACE is first needed (ref_images or input_frames provided).

        Model Composition Strategy:
        Supports two scenarios:
        1. PEFT-wrapped model (LongLive LoRA or runtime PEFT LoRAs active):
           - Save LoRA adapter configuration and weights
           - Unwrap PEFT (without merging - keep base weights pure)
           - Wrap pure base model with VACE and load VACE weights
           - Reapply LoRA adapter structure on top of VACE
           - Restore LoRA adapter weights
           This produces: PeftModel(CausalVaceWanModel(CausalWanModel))

        2. Non-PEFT model (permanent merge LoRAs or no LoRAs):
           - Wrap base model with VACE directly and load VACE weights
           This produces: CausalVaceWanModel(CausalWanModel)

        In both cases, loads separate VACE VAE for encoding.

        The PEFT unwrap/rewrap ensures correct ordering: LoRA must be on top of VACE,
        not underneath it, to avoid the model devolving into noise.

        Raises:
            RuntimeError: If VACE is needed but vace_path is None
        """
        if self.vace_enabled:
            return

        if self.vace_path is None:
            raise RuntimeError(
                "_enable_vace: VACE is required but vace_path is None. "
                "This should not happen - VACE should be configured during pipeline initialization."
            )

        logger.info(
            f"_enable_vace: Lazy loading VACE support (vace_in_dim={self.vace_in_dim})"
        )

        current_model = self.components.generator.model

        # Check if model is PEFT-wrapped (LongLive LoRA or runtime PEFT LoRAs)
        is_peft_wrapped = hasattr(current_model, "peft_config")

        if is_peft_wrapped:
            from peft import (
                get_peft_model,
                get_peft_model_state_dict,
                set_peft_model_state_dict,
            )

            logger.info("_enable_vace: Model is PEFT-wrapped, will preserve LoRA state")

            # Step 1: Save LoRA adapter configuration and weights
            adapter_state_dict = get_peft_model_state_dict(current_model)
            peft_config = dict(current_model.peft_config)
            active_adapters = (
                list(current_model.active_adapters)
                if hasattr(current_model, "active_adapters")
                else None
            )
            logger.info(
                f"_enable_vace: Saved {len(adapter_state_dict)} LoRA parameters "
                f"from adapters: {list(peft_config.keys())}"
            )

            # Step 2: Unwrap PEFT without merging (keep base weights pure)
            start = time.time()
            base_model = current_model.unload()
            logger.info(
                f"_enable_vace: Unwrapped PEFT (no merge) in {time.time() - start:.3f}s"
            )
        else:
            logger.info(
                "_enable_vace: Model is not PEFT-wrapped (LoRAs permanently merged or none loaded)"
            )
            base_model = current_model

        # Step 3: Wrap with VACE and load weights
        start = time.time()
        vace_wrapped_model = CausalVaceWanModel(
            base_model, vace_in_dim=self.vace_in_dim
        )
        vace_wrapped_model.vace_patch_embedding.to(
            device=self._stored_device, dtype=self._stored_dtype
        )
        vace_wrapped_model.vace_blocks.to(
            device=self._stored_device, dtype=self._stored_dtype
        )
        logger.info(f"_enable_vace: Wrapped with VACE in {time.time() - start:.3f}s")

        start = time.time()
        from ..wan2_1.vace import load_vace_weights_only

        load_vace_weights_only(vace_wrapped_model, self.vace_path)
        logger.info(f"_enable_vace: Loaded VACE weights in {time.time() - start:.3f}s")

        # Step 4 & 5: Reapply LoRA (only if model was PEFT-wrapped)
        if is_peft_wrapped:
            start = time.time()
            for adapter_name, config in peft_config.items():
                vace_wrapped_model = get_peft_model(
                    vace_wrapped_model, config, adapter_name=adapter_name
                )
                logger.info(f"_enable_vace: Reapplied PEFT adapter '{adapter_name}'")

            # Restore LoRA adapter weights
            set_peft_model_state_dict(vace_wrapped_model, adapter_state_dict)
            logger.info(
                f"_enable_vace: Restored LoRA weights in {time.time() - start:.3f}s"
            )

            # Restore active adapters
            if active_adapters is not None:
                adapter_name = (
                    active_adapters[0] if len(active_adapters) == 1 else active_adapters
                )
                vace_wrapped_model.set_adapter(adapter_name)
                logger.info(f"_enable_vace: Restored active adapter(s): {adapter_name}")

        self.components.generator.model = vace_wrapped_model

        self.vace_enabled = True
        logger.info("_enable_vace: VACE enabled successfully")

    def prepare(self, **kwargs) -> Requirements | None:
        """Return input requirements based on current mode."""
        return prepare_for_mode(self.__class__, self.components.config, kwargs)

    def __call__(self, **kwargs) -> torch.Tensor:
        self.first_call, self.last_mode = handle_mode_transition(
            self.state, self.components.vae, self.first_call, self.last_mode, kwargs
        )
        return self._generate(**kwargs)

    def _generate(self, **kwargs) -> torch.Tensor:
        # Lazy load VACE if needed
        if self._needs_vace(kwargs) and not self.vace_enabled:
            self._enable_vace()

        # Handle runtime LoRA scale updates before writing into state.
        lora_scales = kwargs.get("lora_scales")
        if lora_scales is not None:
            self._handle_lora_scale_updates(
                lora_scales=lora_scales, model=self.components.generator.model
            )
            # Trigger cache reset on LoRA scale updates if manage_cache is enabled
            if self.state.get("manage_cache", True):
                kwargs["init_cache"] = True

        # Log vace_ref_images before setting into state
        if "vace_ref_images" in kwargs:
            ref_images = kwargs.get("vace_ref_images", [])
            logger.info(
                f"LongLivePipeline._generate: Setting vace_ref_images into state: "
                f"count={len(ref_images) if ref_images else 0}, "
                f"paths={ref_images if ref_images else 'None'}"
            )
        else:
            logger.debug("LongLivePipeline._generate: No ref_images in kwargs")

        for k, v in kwargs.items():
            self.state.set(k, v)

        # Clear transition from state if not provided to prevent stale transitions
        if "transition" not in kwargs:
            self.state.set("transition", None)

        # Clear video from state if not provided to prevent stale video data
        if "video" not in kwargs:
            self.state.set("video", None)

        # Clear vace_ref_images from state if not provided to prevent encoding on chunks where they weren't sent
        if "vace_ref_images" not in kwargs:
            self.state.set("vace_ref_images", None)

        if self.state.get("denoising_step_list") is None:
            self.state.set("denoising_step_list", DEFAULT_DENOISING_STEP_LIST)

        # Apply mode-specific defaults (noise_scale, noise_controller)
        mode = resolve_input_mode(kwargs)
        apply_mode_defaults_to_state(self.state, self.__class__, mode, kwargs)

        _, self.state = self.blocks(self.components, self.state)
        return postprocess_chunk(self.state.values["output_video"])<|MERGE_RESOLUTION|>--- conflicted
+++ resolved
@@ -20,11 +20,7 @@
 from ..wan2_1.components import WanDiffusionWrapper, WanTextEncoderWrapper
 from ..wan2_1.lora.mixin import LoRAEnabledPipeline
 from ..wan2_1.lora.strategies.module_targeted_lora import ModuleTargetedLoRAStrategy
-<<<<<<< HEAD
 from ..wan2_1.vace import VACEEnabledPipeline
-=======
-from ..wan2_1.vace import CausalVaceWanModel
->>>>>>> 741c91da
 from ..wan2_1.vae import WanVAEWrapper
 from .modular_blocks import LongLiveBlocks
 from .modules.causal_model import CausalWanModel
@@ -64,15 +60,9 @@
         )
         lora_config = getattr(model_config, "adapter", {})
 
-<<<<<<< HEAD
         # Load generator with VACE support via upfront loading
         # Strategy: Load LongLive base, wrap with VACE (if enabled), add VACE weights, then apply LoRA
         # (VACE loaded before LoRA to ensure correct wrapper ordering)
-=======
-        # Load generator (with VACE support via composition)
-        # Strategy: Load LongLive base, wrap with VACE, add VACE weights, then apply LoRA
-        # (VACE loaded before LoRA to avoid PEFT wrapper unwrapping issues)
->>>>>>> 741c91da
         start = time.time()
 
         # Always create base CausalWanModel first
@@ -85,15 +75,12 @@
             **base_model_kwargs,
         )
 
-<<<<<<< HEAD
         # Apply VACE wrapper if vace_path is configured (upfront loading)
         # This must happen before LoRA to get correct ordering: LoRA -> VACE -> Base
         generator.model = self._init_vace(
             config, generator.model, device=device, dtype=dtype
         )
 
-=======
->>>>>>> 741c91da
         # Apply LongLive's built-in performance LoRA using the module-targeted strategy.
         # This mirrors the original LongLive behavior and is independent of any
         # additional runtime LoRA strategies managed by LoRAEnabledPipeline.
