"""
Models configuration module for daydream-scope.

Provides centralized configuration for model storage location with support for:
- Default location: ~/.daydream-scope/models
- Environment variable override: DAYDREAM_MODELS_DIR
"""

import logging
import os
from pathlib import Path

logger = logging.getLogger(__name__)

# Default models directory
DEFAULT_MODELS_DIR = "~/.daydream-scope/models"

# Environment variable for overriding models directory
MODELS_DIR_ENV_VAR = "DAYDREAM_SCOPE_MODELS_DIR"


def get_models_dir() -> Path:
    """
    Get the models directory path.

    Priority order:
    1. DAYDREAM_SCOPE_MODELS_DIR environment variable
    2. Default: ~/.daydream-scope/models

    Returns:
        Path: Absolute path to the models directory
    """
    # Check environment variable first
    env_dir = os.environ.get(MODELS_DIR_ENV_VAR)
    if env_dir:
        models_dir = Path(env_dir).expanduser().resolve()
        return models_dir

    # Use default directory
    models_dir = Path(DEFAULT_MODELS_DIR).expanduser().resolve()
    return models_dir


def ensure_models_dir() -> Path:
    """
    Get the models directory path and ensure it exists.
    Also ensures the models/lora subdirectory exists.

    Returns:
        Path: Absolute path to the models directory
    """
    models_dir = get_models_dir()
    models_dir.mkdir(parents=True, exist_ok=True)

    # Ensure the lora subdirectory exists
    lora_dir = models_dir / "lora"
    lora_dir.mkdir(parents=True, exist_ok=True)

    return models_dir


def get_model_file_path(relative_path: str) -> Path:
    """
    Get the absolute path to a model file relative to the models directory.

    Args:
        relative_path: Path relative to the models directory

    Returns:
        Path: Absolute path to the model file
    """
    models_dir = get_models_dir()
    return models_dir / relative_path


def get_assets_dir() -> Path:
    """
    Get the assets directory path (at the same level as models directory).

    If DAYDREAM_SCOPE_MODELS_DIR is set, assets directory will be at the same level.
    Otherwise, defaults to ~/.daydream-scope/assets

    Returns:
        Path: Absolute path to the assets directory
    """
    models_dir = get_models_dir()
    # Get the parent directory (e.g., ~/.daydream-scope) and create assets directory there
    assets_dir = models_dir.parent / "assets"
    return assets_dir


def get_required_model_files(pipeline_id: str | None = None) -> list[Path]:
    """
    Get the list of required model files that should exist for a given pipeline.

    Args:
        pipeline_id: The pipeline ID to get required models for.

    Returns:
        list[Path]: List of required model file paths
    """
    models_dir = get_models_dir()

    from .pipeline_artifacts import PIPELINE_ARTIFACTS

    if pipeline_id == "passthrough" or pipeline_id not in PIPELINE_ARTIFACTS:
        return []

<<<<<<< HEAD
    # streamdiffusionv2 pipeline
    if pipeline_id == "streamdiffusionv2":
        return [
            models_dir / "Wan2.1-T2V-1.3B" / "config.json",
            models_dir / "WanVideo_comfy" / "umt5-xxl-enc-fp8_e4m3fn.safetensors",
            models_dir / "StreamDiffusionV2" / "wan_causal_dmd_v2v" / "model.pt",
        ]

    # longlive pipeline
    if pipeline_id == "longlive":
        return [
            models_dir / "Wan2.1-T2V-1.3B" / "config.json",
            models_dir / "WanVideo_comfy" / "umt5-xxl-enc-fp8_e4m3fn.safetensors",
            models_dir / "LongLive-1.3B" / "models" / "longlive_base.pt",
        ]

    # krea-realtime-video pipeline
    if pipeline_id == "krea-realtime-video":
        return [
            models_dir / "krea-realtime-video" / "krea-realtime-video-14b.safetensors",
            models_dir / "WanVideo_comfy" / "umt5-xxl-enc-fp8_e4m3fn.safetensors",
            models_dir / "Wan2.1-T2V-14B" / "config.json",
            models_dir / "Wan2.1-T2V-1.3B" / "config.json",
        ]

    if pipeline_id == "reward-forcing":
        return [
            models_dir / "Wan2.1-T2V-1.3B" / "config.json",
            models_dir / "WanVideo_comfy" / "umt5-xxl-enc-fp8_e4m3fn.safetensors",
            models_dir / "Reward-Forcing-T2V-1.3B" / "rewardforcing.pt",
        ]

    # personalive pipeline
    if pipeline_id == "personalive":
        return [
            models_dir
            / "PersonaLive"
            / "pretrained_weights"
            / "personalive"
            / "denoising_unet.pth",
            models_dir
            / "PersonaLive"
            / "pretrained_weights"
            / "personalive"
            / "reference_unet.pth",
            models_dir
            / "PersonaLive"
            / "pretrained_weights"
            / "personalive"
            / "motion_encoder.pth",
            models_dir
            / "PersonaLive"
            / "pretrained_weights"
            / "personalive"
            / "motion_extractor.pth",
            models_dir
            / "PersonaLive"
            / "pretrained_weights"
            / "personalive"
            / "pose_guider.pth",
            models_dir
            / "PersonaLive"
            / "pretrained_weights"
            / "personalive"
            / "temporal_module.pth",
            models_dir
            / "PersonaLive"
            / "pretrained_weights"
            / "sd-image-variations-diffusers"
            / "model_index.json",
            models_dir
            / "PersonaLive"
            / "pretrained_weights"
            / "sd-vae-ft-mse"
            / "config.json",
        ]

    # Default: nothing is required
    return []


def models_are_downloaded(pipeline_id: str | None = None) -> bool:
=======
    artifacts = PIPELINE_ARTIFACTS[pipeline_id]

    required_files = []
    for artifact in artifacts:
        local_dir_name = artifact.repo_id.split("/")[-1]

        # Add each file from the artifact's files list
        for file in artifact.files:
            required_files.append(models_dir / local_dir_name / file)

    return required_files


def models_are_downloaded(pipeline_id: str) -> bool:
>>>>>>> ceba9d0d
    """
    Check if all required model files are downloaded and non-empty.

    Args:
        pipeline_id: The pipeline ID to check models for.

    Returns:
        bool: True if all required models are present and non-empty, False otherwise
    """
    required_files = get_required_model_files(pipeline_id)

    for file_path in required_files:
        # Check if path exists
        if not file_path.exists():
            return False

        # If it's a file, check it's non-empty
        if file_path.is_file():
            if file_path.stat().st_size == 0:
                return False

        # If it's a directory, check it's non-empty
        elif file_path.is_dir():
            if not any(file_path.iterdir()):
                return False

    return True<|MERGE_RESOLUTION|>--- conflicted
+++ resolved
@@ -106,90 +106,6 @@
     if pipeline_id == "passthrough" or pipeline_id not in PIPELINE_ARTIFACTS:
         return []
 
-<<<<<<< HEAD
-    # streamdiffusionv2 pipeline
-    if pipeline_id == "streamdiffusionv2":
-        return [
-            models_dir / "Wan2.1-T2V-1.3B" / "config.json",
-            models_dir / "WanVideo_comfy" / "umt5-xxl-enc-fp8_e4m3fn.safetensors",
-            models_dir / "StreamDiffusionV2" / "wan_causal_dmd_v2v" / "model.pt",
-        ]
-
-    # longlive pipeline
-    if pipeline_id == "longlive":
-        return [
-            models_dir / "Wan2.1-T2V-1.3B" / "config.json",
-            models_dir / "WanVideo_comfy" / "umt5-xxl-enc-fp8_e4m3fn.safetensors",
-            models_dir / "LongLive-1.3B" / "models" / "longlive_base.pt",
-        ]
-
-    # krea-realtime-video pipeline
-    if pipeline_id == "krea-realtime-video":
-        return [
-            models_dir / "krea-realtime-video" / "krea-realtime-video-14b.safetensors",
-            models_dir / "WanVideo_comfy" / "umt5-xxl-enc-fp8_e4m3fn.safetensors",
-            models_dir / "Wan2.1-T2V-14B" / "config.json",
-            models_dir / "Wan2.1-T2V-1.3B" / "config.json",
-        ]
-
-    if pipeline_id == "reward-forcing":
-        return [
-            models_dir / "Wan2.1-T2V-1.3B" / "config.json",
-            models_dir / "WanVideo_comfy" / "umt5-xxl-enc-fp8_e4m3fn.safetensors",
-            models_dir / "Reward-Forcing-T2V-1.3B" / "rewardforcing.pt",
-        ]
-
-    # personalive pipeline
-    if pipeline_id == "personalive":
-        return [
-            models_dir
-            / "PersonaLive"
-            / "pretrained_weights"
-            / "personalive"
-            / "denoising_unet.pth",
-            models_dir
-            / "PersonaLive"
-            / "pretrained_weights"
-            / "personalive"
-            / "reference_unet.pth",
-            models_dir
-            / "PersonaLive"
-            / "pretrained_weights"
-            / "personalive"
-            / "motion_encoder.pth",
-            models_dir
-            / "PersonaLive"
-            / "pretrained_weights"
-            / "personalive"
-            / "motion_extractor.pth",
-            models_dir
-            / "PersonaLive"
-            / "pretrained_weights"
-            / "personalive"
-            / "pose_guider.pth",
-            models_dir
-            / "PersonaLive"
-            / "pretrained_weights"
-            / "personalive"
-            / "temporal_module.pth",
-            models_dir
-            / "PersonaLive"
-            / "pretrained_weights"
-            / "sd-image-variations-diffusers"
-            / "model_index.json",
-            models_dir
-            / "PersonaLive"
-            / "pretrained_weights"
-            / "sd-vae-ft-mse"
-            / "config.json",
-        ]
-
-    # Default: nothing is required
-    return []
-
-
-def models_are_downloaded(pipeline_id: str | None = None) -> bool:
-=======
     artifacts = PIPELINE_ARTIFACTS[pipeline_id]
 
     required_files = []
@@ -204,7 +120,6 @@
 
 
 def models_are_downloaded(pipeline_id: str) -> bool:
->>>>>>> ceba9d0d
     """
     Check if all required model files are downloaded and non-empty.
 
