import logging
import queue
import threading
import time
from collections import deque
from typing import Any

import torch
from aiortc.mediastreams import VideoFrame

from .pipeline_manager import PipelineManager, PipelineNotAvailableException

logger = logging.getLogger(__name__)

# Try to import Spout support (Windows only)
try:
    from scope.spout import SpoutReceiver, SpoutSender

    SPOUT_AVAILABLE = True
except ImportError:
    SPOUT_AVAILABLE = False
    logger.info("Spout not available (Windows only)")

# Multiply the # of output frames from pipeline by this to get the max size of the output queue
OUTPUT_QUEUE_MAX_SIZE_FACTOR = 3

# FPS calculation constants
MIN_FPS = 1.0  # Minimum FPS to prevent division by zero
MAX_FPS = 60.0  # Maximum FPS cap
DEFAULT_FPS = 30.0  # Default FPS
SLEEP_TIME = 0.01


class _SpoutFrame:
    """Lightweight wrapper for Spout frames to match VideoFrame interface."""

    __slots__ = ["_data"]

    def __init__(self, data):
        self._data = data

    def to_ndarray(self, format="rgb24"):
        return self._data


class FrameProcessor:
    def __init__(
        self,
        pipeline_manager: PipelineManager,
        max_output_queue_size: int = 8,
        max_parameter_queue_size: int = 8,
        max_buffer_size: int = 30,
        initial_parameters: dict = None,
        notification_callback: callable = None,
    ):
        self.pipeline_manager = pipeline_manager

        self.frame_buffer = deque(maxlen=max_buffer_size)
        self.frame_buffer_lock = threading.Lock()
        self.output_queue = queue.Queue(maxsize=max_output_queue_size)

        # Current parameters used by processing thread
        self.parameters = initial_parameters or {}
        # Queue for parameter updates from external threads
        self.parameters_queue = queue.Queue(maxsize=max_parameter_queue_size)

        self.worker_thread: threading.Thread | None = None
        self.shutdown_event = threading.Event()
        self.running = False

        self.is_prepared = False

        # Callback to notify when frame processor stops
        self.notification_callback = notification_callback

        # FPS tracking variables
        self.processing_time_per_frame = deque(
            maxlen=2
        )  # Keep last 2 processing_time/num_frames values for averaging
        self.last_fps_update = time.time()
        self.fps_update_interval = 0.5  # Update FPS every 0.5 seconds
        self.min_fps = MIN_FPS
        self.max_fps = MAX_FPS
        self.current_pipeline_fps = DEFAULT_FPS
        self.fps_lock = threading.Lock()  # Lock for thread-safe FPS updates

        self.paused = False

<<<<<<< HEAD
        # Spout integration
        self.spout_sender = None
        self.spout_output_enabled = False
        self.spout_output_name = "Scope"
        self._frame_spout_count = 0

        # Spout input
        self.spout_receiver = None
        self.spout_input_enabled = False
        self.spout_input_name = ""
        self.spout_input_thread = None
=======
        # Input mode is signaled by the frontend at stream start.
        # This determines whether we wait for video frames or generate immediately.
        self._video_mode = (initial_parameters or {}).get("input_mode") == "video"
>>>>>>> 9f803168

    def start(self):
        if self.running:
            return

        self.running = True
        self.shutdown_event.clear()

        # Process any Spout settings from initial parameters
        if "spout_output" in self.parameters:
            spout_config = self.parameters.pop("spout_output")
            self._update_spout_output(spout_config)

        if "spout_input" in self.parameters:
            spout_config = self.parameters.pop("spout_input")
            self._update_spout_input(spout_config)

        self.worker_thread = threading.Thread(target=self.worker_loop, daemon=True)
        self.worker_thread.start()

        logger.info("FrameProcessor started")

    def stop(self, error_message: str = None):
        if not self.running:
            return

        self.running = False
        self.shutdown_event.set()

        if self.worker_thread and self.worker_thread.is_alive():
            # Don't join if we're calling stop() from within the worker thread
            if threading.current_thread() != self.worker_thread:
                self.worker_thread.join(timeout=5.0)

        while not self.output_queue.empty():
            try:
                self.output_queue.get_nowait()
            except queue.Empty:
                break

        with self.frame_buffer_lock:
            self.frame_buffer.clear()

        # Clean up Spout sender
        if self.spout_sender is not None:
            try:
                self.spout_sender.release()
            except Exception as e:
                logger.error(f"Error releasing Spout sender: {e}")
            self.spout_sender = None

        # Clean up Spout receiver
        self.spout_input_enabled = False
        if self.spout_receiver is not None:
            try:
                self.spout_receiver.release()
            except Exception as e:
                logger.error(f"Error releasing Spout receiver: {e}")
            self.spout_receiver = None

        logger.info("FrameProcessor stopped")

        # Notify callback that frame processor has stopped
        if self.notification_callback:
            try:
                message = {"type": "stream_stopped"}
                if error_message:
                    message["error_message"] = error_message
                self.notification_callback(message)
            except Exception as e:
                logger.error(f"Error in frame processor stop callback: {e}")

    def put(self, frame: VideoFrame) -> bool:
        if not self.running:
            return False

        with self.frame_buffer_lock:
            self.frame_buffer.append(frame)
            return True

    def get(self) -> torch.Tensor | None:
        if not self.running:
            return None

        try:
            return self.output_queue.get_nowait()
        except queue.Empty:
            return None

    def get_current_pipeline_fps(self) -> float:
        """Get the current dynamically calculated pipeline FPS"""
        with self.fps_lock:
            return self.current_pipeline_fps

    def _calculate_pipeline_fps(self, start_time: float, num_frames: int):
        """Calculate FPS based on processing time and number of frames created"""
        processing_time = time.time() - start_time
        if processing_time <= 0 or num_frames <= 0:
            return

        # Store processing time per frame for averaging
        time_per_frame = processing_time / num_frames
        self.processing_time_per_frame.append(time_per_frame)

        # Update FPS if enough time has passed
        current_time = time.time()
        if current_time - self.last_fps_update >= self.fps_update_interval:
            if len(self.processing_time_per_frame) >= 1:
                # Calculate average processing time per frame
                avg_time_per_frame = sum(self.processing_time_per_frame) / len(
                    self.processing_time_per_frame
                )

                # Calculate FPS: 1 / average_time_per_frame
                # This gives us the actual frames per second output
                with self.fps_lock:
                    current_fps = self.current_pipeline_fps
                estimated_fps = (
                    1.0 / avg_time_per_frame if avg_time_per_frame > 0 else current_fps
                )

                # Clamp to reasonable bounds
                estimated_fps = max(self.min_fps, min(self.max_fps, estimated_fps))
                with self.fps_lock:
                    self.current_pipeline_fps = estimated_fps

            self.last_fps_update = current_time

    def update_parameters(self, parameters: dict[str, Any]):
        """Update parameters that will be used in the next pipeline call."""
        # Handle Spout output settings
        if "spout_output" in parameters:
            spout_config = parameters.pop("spout_output")
            self._update_spout_output(spout_config)

        # Handle Spout input settings
        if "spout_input" in parameters:
            spout_config = parameters.pop("spout_input")
            self._update_spout_input(spout_config)

        # Put new parameters in queue (replace any pending update)
        try:
            # Add new update
            self.parameters_queue.put_nowait(parameters)
        except queue.Full:
            logger.info("Parameter queue full, dropping parameter update")
            return False

    def _update_spout_output(self, config: dict):
        """Update Spout output configuration."""
        logger.info(f"Spout output config received: {config}")

        if not SPOUT_AVAILABLE:
            logger.warning("Spout not available on this platform")
            return

        enabled = config.get("enabled", False)
        sender_name = config.get("senderName", "Scope")

        logger.info(f"Spout output: enabled={enabled}, name={sender_name}")

        if enabled and not self.spout_output_enabled:
            # Enable Spout output
            try:
                self.spout_sender = SpoutSender(sender_name, 512, 512)
                if self.spout_sender.create():
                    self.spout_output_enabled = True
                    self.spout_output_name = sender_name
                    logger.info(f"Spout output enabled: '{sender_name}'")
                else:
                    logger.error("Failed to create Spout sender")
                    self.spout_sender = None
            except Exception as e:
                logger.error(f"Error creating Spout sender: {e}")
                self.spout_sender = None

        elif not enabled and self.spout_output_enabled:
            # Disable Spout output
            if self.spout_sender is not None:
                self.spout_sender.release()
                self.spout_sender = None
            self.spout_output_enabled = False
            logger.info("Spout output disabled")

        elif enabled and sender_name != self.spout_output_name:
            # Name changed, recreate sender
            if self.spout_sender is not None:
                self.spout_sender.release()
            try:
                self.spout_sender = SpoutSender(sender_name, 512, 512)
                if self.spout_sender.create():
                    self.spout_output_name = sender_name
                    logger.info(f"Spout output renamed to: '{sender_name}'")
                else:
                    logger.error("Failed to recreate Spout sender")
                    self.spout_sender = None
                    self.spout_output_enabled = False
            except Exception as e:
                logger.error(f"Error recreating Spout sender: {e}")
                self.spout_sender = None
                self.spout_output_enabled = False

    def _update_spout_input(self, config: dict):
        """Update Spout input configuration."""
        if not SPOUT_AVAILABLE:
            logger.warning("Spout not available on this platform")
            return

        enabled = config.get("enabled", False)
        sender_name = config.get("senderName", "")

        if enabled and not self.spout_input_enabled:
            # Enable Spout input
            try:
                self.spout_receiver = SpoutReceiver(sender_name, 512, 512)
                if self.spout_receiver.create():
                    self.spout_input_enabled = True
                    self.spout_input_name = sender_name
                    # Start receiving thread
                    self.spout_input_thread = threading.Thread(
                        target=self._spout_input_loop, daemon=True
                    )
                    self.spout_input_thread.start()
                    logger.info(f"Spout input enabled: '{sender_name or 'any'}'")
                else:
                    logger.error("Failed to create Spout receiver")
                    self.spout_receiver = None
            except Exception as e:
                logger.error(f"Error creating Spout receiver: {e}")
                self.spout_receiver = None

        elif not enabled and self.spout_input_enabled:
            # Disable Spout input
            self.spout_input_enabled = False
            if self.spout_receiver is not None:
                self.spout_receiver.release()
                self.spout_receiver = None
            logger.info("Spout input disabled")

        elif enabled and sender_name != self.spout_input_name:
            # Name changed, recreate receiver
            self.spout_input_enabled = False
            if self.spout_receiver is not None:
                self.spout_receiver.release()
            try:
                self.spout_receiver = SpoutReceiver(sender_name, 512, 512)
                if self.spout_receiver.create():
                    self.spout_input_enabled = True
                    self.spout_input_name = sender_name
                    # Restart receiving thread if not running
                    if (
                        self.spout_input_thread is None
                        or not self.spout_input_thread.is_alive()
                    ):
                        self.spout_input_thread = threading.Thread(
                            target=self._spout_input_loop, daemon=True
                        )
                        self.spout_input_thread.start()
                    logger.info(f"Spout input changed to: '{sender_name or 'any'}'")
                else:
                    logger.error("Failed to recreate Spout receiver")
                    self.spout_receiver = None
            except Exception as e:
                logger.error(f"Error recreating Spout receiver: {e}")
                self.spout_receiver = None

    def _spout_input_loop(self):
        """Background thread that receives frames from Spout and adds to buffer."""
        logger.info("Spout input thread started")

        # Target frame rate for Spout input (match typical pipeline processing rate)
        target_fps = 30.0
        frame_interval = 1.0 / target_fps
        last_frame_time = 0.0
        frame_count = 0

        while (
            self.running
            and self.spout_input_enabled
            and self.spout_receiver is not None
        ):
            try:
                current_time = time.time()

                # Frame rate limiting - don't receive faster than target FPS
                time_since_last = current_time - last_frame_time
                if time_since_last < frame_interval:
                    time.sleep(frame_interval - time_since_last)
                    continue

                # Receive directly as RGB (avoids extra copy from RGBA slice)
                rgb_frame = self.spout_receiver.receive(as_rgb=True)
                if rgb_frame is not None:
                    last_frame_time = time.time()
                    spout_frame = _SpoutFrame(rgb_frame)

                    with self.frame_buffer_lock:
                        self.frame_buffer.append(spout_frame)

                    frame_count += 1
                    if frame_count % 100 == 0:
                        logger.debug(f"Spout input received {frame_count} frames")
                else:
                    time.sleep(0.001)  # Small sleep when no frame available

            except Exception as e:
                logger.error(f"Error in Spout input loop: {e}")
                time.sleep(0.01)

        logger.info(f"Spout input thread stopped after {frame_count} frames")

    def worker_loop(self):
        logger.info("Worker thread started")

        while self.running and not self.shutdown_event.is_set():
            try:
                self.process_chunk()

            except PipelineNotAvailableException as e:
                logger.debug(f"Pipeline temporarily unavailable: {e}")
                # Flush frame buffer to prevent buildup
                with self.frame_buffer_lock:
                    if self.frame_buffer:
                        logger.debug(
                            f"Flushing {len(self.frame_buffer)} frames due to pipeline unavailability"
                        )
                        self.frame_buffer.clear()
                continue
            except Exception as e:
                if self._is_recoverable(e):
                    logger.error(f"Error in worker loop: {e}")
                    continue
                else:
                    logger.error(
                        f"Non-recoverable error in worker loop: {e}, stopping frame processor"
                    )
                    self.stop(error_message=str(e))
                    break
        logger.info("Worker thread stopped")

    def process_chunk(self):
        start_time = time.time()
        try:
            # Check if there are new parameters
            new_parameters = self.parameters_queue.get_nowait()
            if new_parameters != self.parameters:
                # Clear stale transition when new prompts arrive without transition
                if (
                    "prompts" in new_parameters
                    and "transition" not in new_parameters
                    and "transition" in self.parameters
                ):
                    self.parameters.pop("transition", None)

                # Merge new parameters with existing ones to preserve any missing keys
                self.parameters = {**self.parameters, **new_parameters}
        except queue.Empty:
            pass

        # Get the current pipeline using sync wrapper
        pipeline = self.pipeline_manager.get_pipeline()

        # Pause or resume the processing
        paused = self.parameters.pop("paused", None)
        if paused is not None and paused != self.paused:
            self.paused = paused
        if self.paused:
            # Sleep briefly to avoid busy waiting
            self.shutdown_event.wait(SLEEP_TIME)
            return

        # prepare() will handle any required preparation based on parameters internally
        reset_cache = self.parameters.pop("reset_cache", None)

        # Pop lora_scales to prevent re-processing on every frame
        lora_scales = self.parameters.pop("lora_scales", None)

        # Clear output buffer queue when reset_cache is requested to prevent old frames
        if reset_cache:
            logger.info("Clearing output buffer queue due to reset_cache request")
            while not self.output_queue.empty():
                try:
                    self.output_queue.get_nowait()
                except queue.Empty:
                    break

        requirements = None
        if hasattr(pipeline, "prepare"):
            prepare_params = dict(self.parameters.items())
            if self._video_mode:
                # Signal to prepare() that video input is expected.
                # This allows resolve_input_mode() to detect video mode correctly.
                prepare_params["video"] = True  # Placeholder, actual data passed later
            requirements = pipeline.prepare(
                **prepare_params,
            )

        video_input = None
        if requirements is not None:
            current_chunk_size = requirements.input_size
            with self.frame_buffer_lock:
                if not self.frame_buffer or len(self.frame_buffer) < current_chunk_size:
                    # Sleep briefly to avoid busy waiting
                    self.shutdown_event.wait(SLEEP_TIME)
                    return
                video_input = self.prepare_chunk(current_chunk_size)
        try:
            # Pass parameters (excluding prepare-only parameters)
            call_params = dict(self.parameters.items())

            # Pass reset_cache as init_cache to pipeline
            call_params["init_cache"] = not self.is_prepared
            if reset_cache is not None:
                call_params["init_cache"] = reset_cache

            # Pass lora_scales only when present (one-time update)
            if lora_scales is not None:
                call_params["lora_scales"] = lora_scales

            # Pass video input to pipeline
            if video_input is not None:
                call_params["video"] = video_input

            output = pipeline(**call_params)

            # Clear transition when complete (blocks signal completion via _transition_active)
            # Contract: Modular pipelines manage prompts internally; frame_processor manages lifecycle
            if "transition" in call_params and "transition" in self.parameters:
                transition_active = False
                if hasattr(pipeline, "state"):
                    transition_active = pipeline.state.get("_transition_active", False)

                transition = call_params.get("transition")
                if not transition_active or transition is None:
                    self.parameters.pop("transition", None)

            processing_time = time.time() - start_time
            num_frames = output.shape[0]
            logger.debug(
                f"Processed pipeline in {processing_time:.4f}s, {num_frames} frames"
            )

            # Normalize to [0, 255] and convert to uint8
            output = (
                (output * 255.0)
                .clamp(0, 255)
                .to(dtype=torch.uint8)
                .contiguous()
                .detach()
                .cpu()
            )

            # Resize output queue to meet target max size
            target_output_queue_max_size = num_frames * OUTPUT_QUEUE_MAX_SIZE_FACTOR
            if self.output_queue.maxsize < target_output_queue_max_size:
                logger.info(
                    f"Increasing output queue size to {target_output_queue_max_size}, current size {self.output_queue.maxsize}, num_frames {num_frames}"
                )

                # Transfer frames from old queue to new queue
                old_queue = self.output_queue
                self.output_queue = queue.Queue(maxsize=target_output_queue_max_size)
                while not old_queue.empty():
                    try:
                        frame = old_queue.get_nowait()
                        self.output_queue.put_nowait(frame)
                    except queue.Empty:
                        break

            for frame in output:
                # Send to Spout first (independent of WebRTC queue)
                if self.spout_output_enabled and self.spout_sender is not None:
                    try:
                        # Frame is (H, W, C) uint8 [0, 255]
                        frame_np = frame.numpy()
                        success = self.spout_sender.send(frame_np)
                        if self._frame_spout_count % 100 == 0:
                            logger.info(
                                f"Spout sent frame {self._frame_spout_count}, "
                                f"shape={frame_np.shape}, success={success}"
                            )
                        self._frame_spout_count += 1
                    except Exception as e:
                        logger.error(f"Spout send error: {e}")

                # Then try to add to WebRTC output queue
                try:
                    self.output_queue.put_nowait(frame)
                except queue.Full:
                    logger.warning("Output queue full, dropping processed frame")
                    # Update FPS calculation based on processing time and frame count
                    self._calculate_pipeline_fps(start_time, num_frames)
                    continue

            # Update FPS calculation based on processing time and frame count
            self._calculate_pipeline_fps(start_time, num_frames)
        except Exception as e:
            if self._is_recoverable(e):
                # Handle recoverable errors with full stack trace and continue processing
                logger.error(f"Error processing chunk: {e}", exc_info=True)
            else:
                raise e

        self.is_prepared = True

    def prepare_chunk(self, chunk_size: int) -> list[torch.Tensor]:
        """
        Sample frames uniformly from the buffer, convert them to tensors, and remove processed frames.

        This function implements uniform sampling across the entire buffer to ensure
        temporal coverage of input frames. It samples frames at evenly distributed
        indices and removes all frames up to the last sampled frame to prevent
        buffer buildup.

        Note:
            This function must be called with self.frame_buffer_lock held to ensure
            thread safety. The caller is responsible for acquiring the lock.

        Example:
            With buffer_len=8 and chunk_size=4:
            - step = 8/4 = 2.0
            - indices = [0, 2, 4, 6] (uniformly distributed)
            - Returns frames at positions 0, 2, 4, 6
            - Removes frames 0-6 from buffer (7 frames total)

        Returns:
            List of tensor frames, each (1, H, W, C) for downstream preprocess_chunk
        """
        # Calculate uniform sampling step
        step = len(self.frame_buffer) / chunk_size
        # Generate indices for uniform sampling
        indices = [round(i * step) for i in range(chunk_size)]
        # Extract VideoFrames at sampled indices
        video_frames = [self.frame_buffer[i] for i in indices]

        # Drop all frames up to and including the last sampled frame
        last_idx = indices[-1]
        for _ in range(last_idx + 1):
            self.frame_buffer.popleft()

        # Convert VideoFrames to tensors
        tensor_frames = []
        for video_frame in video_frames:
            # Convert VideoFrame into (1, H, W, C) tensor on cpu
            # The T=1 dimension is expected by preprocess_chunk which rearranges T H W C -> T C H W
            tensor = (
                torch.from_numpy(video_frame.to_ndarray(format="rgb24"))
                .float()
                .unsqueeze(0)
            )
            tensor_frames.append(tensor)

        return tensor_frames

    def __enter__(self):
        self.start()
        return self

    def __exit__(self, exc_type, exc_val, exc_tb):
        self.stop()

    @staticmethod
    def _is_recoverable(error: Exception) -> bool:
        """
        Check if an error is recoverable (i.e., processing can continue).
        Non-recoverable errors will cause the stream to stop.
        """
        if isinstance(error, torch.cuda.OutOfMemoryError):
            return False
        # Add more non-recoverable error types here as needed
        return True<|MERGE_RESOLUTION|>--- conflicted
+++ resolved
@@ -86,7 +86,6 @@
 
         self.paused = False
 
-<<<<<<< HEAD
         # Spout integration
         self.spout_sender = None
         self.spout_output_enabled = False
@@ -98,11 +97,10 @@
         self.spout_input_enabled = False
         self.spout_input_name = ""
         self.spout_input_thread = None
-=======
+
         # Input mode is signaled by the frontend at stream start.
         # This determines whether we wait for video frames or generate immediately.
         self._video_mode = (initial_parameters or {}).get("input_mode") == "video"
->>>>>>> 9f803168
 
     def start(self):
         if self.running:
