import logging
import queue
import threading
import time
from collections import deque
from typing import Any

import torch
from aiortc.mediastreams import VideoFrame

from .pipeline_manager import PipelineManager, PipelineNotAvailableException

logger = logging.getLogger(__name__)


# Multiply the # of output frames from pipeline by this to get the max size of the output queue
OUTPUT_QUEUE_MAX_SIZE_FACTOR = 3

# FPS calculation constants
MIN_FPS = 1.0  # Minimum FPS to prevent division by zero
MAX_FPS = 60.0  # Maximum FPS cap
DEFAULT_FPS = 30.0  # Default FPS
SLEEP_TIME = 0.01

# Input FPS measurement constants
INPUT_FPS_SAMPLE_SIZE = 30  # Number of frame intervals to track
INPUT_FPS_MIN_SAMPLES = 5  # Minimum samples needed before using input FPS


class _SpoutFrame:
    """Lightweight wrapper for Spout frames to match VideoFrame interface."""

    __slots__ = ["_data"]

    def __init__(self, data):
        self._data = data

    def to_ndarray(self, format="rgb24"):
        return self._data


class FrameProcessor:
    def __init__(
        self,
        pipeline_manager: PipelineManager,
        max_output_queue_size: int = 8,
        max_parameter_queue_size: int = 8,
        max_buffer_size: int = 30,
        initial_parameters: dict = None,
        notification_callback: callable = None,
    ):
        self.pipeline_manager = pipeline_manager

        self.frame_buffer = deque(maxlen=max_buffer_size)
        self.frame_buffer_lock = threading.Lock()
        self.output_queue = queue.Queue(maxsize=max_output_queue_size)

        # Current parameters used by processing thread
        self.parameters = initial_parameters or {}
        # Queue for parameter updates from external threads
        self.parameters_queue = queue.Queue(maxsize=max_parameter_queue_size)

        self.worker_thread: threading.Thread | None = None
        self.shutdown_event = threading.Event()
        self.running = False

        self.is_prepared = False

        # Callback to notify when frame processor stops
        self.notification_callback = notification_callback

        # FPS tracking variables
        self.processing_time_per_frame = deque(
            maxlen=2
        )  # Keep last 2 processing_time/num_frames values for averaging
        self.last_fps_update = time.time()
        self.fps_update_interval = 0.5  # Update FPS every 0.5 seconds
        self.min_fps = MIN_FPS
        self.max_fps = MAX_FPS
        self.current_pipeline_fps = DEFAULT_FPS
        self.fps_lock = threading.Lock()  # Lock for thread-safe FPS updates

        # Input FPS tracking variables
        self.input_frame_times = deque(maxlen=INPUT_FPS_SAMPLE_SIZE)
        self.current_input_fps = DEFAULT_FPS
        self.last_input_fps_update = time.time()
        self.input_fps_lock = threading.Lock()

        self.paused = False

        # Spout integration
        self.spout_sender = None
        self.spout_sender_enabled = False
        self.spout_sender_name = "ScopeSyphonSpoutOut"
        self._frame_spout_count = 0
        self.spout_sender_queue = queue.Queue(
            maxsize=30
        )  # Queue for async Spout sending
        self.spout_sender_thread = None

        # Spout input
        self.spout_receiver = None
        self.spout_receiver_enabled = False
        self.spout_receiver_name = ""
        self.spout_receiver_thread = None

        # Input mode is signaled by the frontend at stream start.
        # This determines whether we wait for video frames or generate immediately.
        self._video_mode = (initial_parameters or {}).get("input_mode") == "video"

    def start(self):
        if self.running:
            return

        self.running = True
        self.shutdown_event.clear()

        # Process any Spout settings from initial parameters
        if "spout_sender" in self.parameters:
            spout_config = self.parameters.pop("spout_sender")
            self._update_spout_sender(spout_config)

        if "spout_receiver" in self.parameters:
            spout_config = self.parameters.pop("spout_receiver")
            self._update_spout_receiver(spout_config)

        self.worker_thread = threading.Thread(target=self.worker_loop, daemon=True)
        self.worker_thread.start()

        logger.info("FrameProcessor started")

    def stop(self, error_message: str = None):
        if not self.running:
            return

        self.running = False
        self.shutdown_event.set()

        if self.worker_thread and self.worker_thread.is_alive():
            # Don't join if we're calling stop() from within the worker thread
            if threading.current_thread() != self.worker_thread:
                self.worker_thread.join(timeout=5.0)

        while not self.output_queue.empty():
            try:
                self.output_queue.get_nowait()
            except queue.Empty:
                break

        with self.frame_buffer_lock:
            self.frame_buffer.clear()

<<<<<<< HEAD
        # Clean up Spout sender
        self.spout_sender_enabled = False
        if self.spout_sender_thread and self.spout_sender_thread.is_alive():
            # Signal thread to stop by putting None in queue
            try:
                self.spout_sender_queue.put_nowait(None)
            except queue.Full:
                pass
            self.spout_sender_thread.join(timeout=2.0)
        if self.spout_sender is not None:
            try:
                self.spout_sender.release()
            except Exception as e:
                logger.error(f"Error releasing Spout sender: {e}")
            self.spout_sender = None

        # Clean up Spout receiver
        self.spout_receiver_enabled = False
        if self.spout_receiver is not None:
            try:
                self.spout_receiver.release()
            except Exception as e:
                logger.error(f"Error releasing Spout receiver: {e}")
            self.spout_receiver = None
=======
        # Clear input frame times
        with self.input_fps_lock:
            self.input_frame_times.clear()
>>>>>>> e012f537

        logger.info("FrameProcessor stopped")

        # Notify callback that frame processor has stopped
        if self.notification_callback:
            try:
                message = {"type": "stream_stopped"}
                if error_message:
                    message["error_message"] = error_message
                self.notification_callback(message)
            except Exception as e:
                logger.error(f"Error in frame processor stop callback: {e}")

    def put(self, frame: VideoFrame) -> bool:
        if not self.running:
            return False

        # Track input frame timestamp for FPS measurement
        self.track_input_frame()

        with self.frame_buffer_lock:
            self.frame_buffer.append(frame)
            return True

    def get(self) -> torch.Tensor | None:
        if not self.running:
            return None

        try:
            frame = self.output_queue.get_nowait()
            # Enqueue frame for async Spout sending (non-blocking)
            if self.spout_sender_enabled and self.spout_sender is not None:
                try:
                    # Frame is (H, W, C) uint8 [0, 255]
                    frame_np = frame.numpy()
                    self.spout_sender_queue.put_nowait(frame_np)
                except queue.Full:
                    # Queue full, drop frame (non-blocking)
                    logger.debug("Spout output queue full, dropping frame")
                except Exception as e:
                    logger.error(f"Error enqueueing Spout frame: {e}")

            return frame
        except queue.Empty:
            return None

    def get_current_pipeline_fps(self) -> float:
        """Get the current dynamically calculated pipeline FPS"""
        with self.fps_lock:
            return self.current_pipeline_fps

    def get_output_fps(self) -> float:
        """Get the output FPS that frames should be sent at.

        Returns the minimum of input FPS and pipeline FPS to ensure:
        1. We don't send frames faster than they were captured (maintains temporal accuracy)
        2. We don't try to output faster than the pipeline can produce (prevents frame starvation)
        """
        input_fps = self._get_input_fps()
        pipeline_fps = self.get_current_pipeline_fps()

        if input_fps is None:
            return pipeline_fps

        # Use minimum to respect both input rate and pipeline capacity
        return min(input_fps, pipeline_fps)

    def _get_input_fps(self) -> float | None:
        """Get the current measured input FPS.

        Returns the measured input FPS if enough samples are available,
        otherwise returns None to indicate fallback should be used.
        """
        with self.input_fps_lock:
            if len(self.input_frame_times) < INPUT_FPS_MIN_SAMPLES:
                return None
            return self.current_input_fps

    def _calculate_input_fps(self):
        """Calculate and update input FPS from recent frame timestamps.

        Uses the same time-based update logic as pipeline FPS for consistency.
        Only updates if enough time has passed since the last update.
        """
        # Update FPS if enough time has passed
        current_time = time.time()
        if current_time - self.last_input_fps_update >= self.fps_update_interval:
            with self.input_fps_lock:
                if len(self.input_frame_times) >= INPUT_FPS_MIN_SAMPLES:
                    # Calculate FPS from frame intervals
                    times = list(self.input_frame_times)
                    if len(times) >= 2:
                        # Time span from first to last frame
                        time_span = times[-1] - times[0]
                        if time_span > 0:
                            # FPS = (number of intervals) / time_span
                            num_intervals = len(times) - 1
                            estimated_fps = num_intervals / time_span

                            # Clamp to reasonable bounds (same as pipeline FPS)
                            estimated_fps = max(
                                self.min_fps, min(self.max_fps, estimated_fps)
                            )
                            self.current_input_fps = estimated_fps

            self.last_input_fps_update = current_time

    def track_input_frame(self):
        """Track timestamp of an incoming frame for FPS measurement"""
        with self.input_fps_lock:
            self.input_frame_times.append(time.time())

        # Update input FPS calculation using same logic as pipeline FPS
        self._calculate_input_fps()

    def _calculate_pipeline_fps(self, start_time: float, num_frames: int):
        """Calculate FPS based on processing time and number of frames created"""
        processing_time = time.time() - start_time
        if processing_time <= 0 or num_frames <= 0:
            return

        # Store processing time per frame for averaging
        time_per_frame = processing_time / num_frames
        self.processing_time_per_frame.append(time_per_frame)

        # Update FPS if enough time has passed
        current_time = time.time()
        if current_time - self.last_fps_update >= self.fps_update_interval:
            if len(self.processing_time_per_frame) >= 1:
                # Calculate average processing time per frame
                avg_time_per_frame = sum(self.processing_time_per_frame) / len(
                    self.processing_time_per_frame
                )

                # Calculate FPS: 1 / average_time_per_frame
                # This gives us the actual frames per second output
                with self.fps_lock:
                    current_fps = self.current_pipeline_fps
                estimated_fps = (
                    1.0 / avg_time_per_frame if avg_time_per_frame > 0 else current_fps
                )

                # Clamp to reasonable bounds
                estimated_fps = max(self.min_fps, min(self.max_fps, estimated_fps))
                with self.fps_lock:
                    self.current_pipeline_fps = estimated_fps

            self.last_fps_update = current_time

    def _get_pipeline_dimensions(self) -> tuple[int, int]:
        """Get current pipeline dimensions from pipeline manager."""
        try:
            status_info = self.pipeline_manager.get_status_info()
            load_params = status_info.get("load_params") or {}
            width = load_params.get("width", 512)
            height = load_params.get("height", 512)
            return width, height
        except Exception as e:
            logger.warning(f"Could not get pipeline dimensions: {e}")
            return 512, 512

    def update_parameters(self, parameters: dict[str, Any]):
        """Update parameters that will be used in the next pipeline call."""
        # Handle Spout output settings
        if "spout_sender" in parameters:
            spout_config = parameters.pop("spout_sender")
            self._update_spout_sender(spout_config)

        # Handle Spout input settings
        if "spout_receiver" in parameters:
            spout_config = parameters.pop("spout_receiver")
            self._update_spout_receiver(spout_config)

        # Put new parameters in queue (replace any pending update)
        try:
            # Add new update
            self.parameters_queue.put_nowait(parameters)
        except queue.Full:
            logger.info("Parameter queue full, dropping parameter update")
            return False

    def _update_spout_sender(self, config: dict):
        """Update Spout output configuration."""
        logger.info(f"Spout output config received: {config}")

        enabled = config.get("enabled", False)
        sender_name = config.get("name", "ScopeSyphonSpoutOut")

        # Get dimensions from active pipeline
        width, height = self._get_pipeline_dimensions()

        logger.info(
            f"Spout output: enabled={enabled}, name={sender_name}, size={width}x{height}"
        )

        # Lazy import SpoutSender
        try:
            from scope.server.spout import SpoutSender
        except ImportError:
            if enabled:
                logger.warning("Spout module not available on this platform")
            return

        if enabled and not self.spout_sender_enabled:
            # Enable Spout output
            try:
                self.spout_sender = SpoutSender(sender_name, width, height)
                if self.spout_sender.create():
                    self.spout_sender_enabled = True
                    self.spout_sender_name = sender_name
                    # Start background thread for async sending
                    if (
                        self.spout_sender_thread is None
                        or not self.spout_sender_thread.is_alive()
                    ):
                        self.spout_sender_thread = threading.Thread(
                            target=self._spout_sender_loop, daemon=True
                        )
                        self.spout_sender_thread.start()
                    logger.info(f"Spout output enabled: '{sender_name}'")
                else:
                    logger.error("Failed to create Spout sender")
                    self.spout_sender = None
            except Exception as e:
                logger.error(f"Error creating Spout sender: {e}")
                self.spout_sender = None

        elif not enabled and self.spout_sender_enabled:
            # Disable Spout output
            if self.spout_sender is not None:
                self.spout_sender.release()
                self.spout_sender = None
            self.spout_sender_enabled = False
            logger.info("Spout output disabled")

        elif enabled and (
            sender_name != self.spout_sender_name
            or (
                self.spout_sender
                and (
                    self.spout_sender.width != width
                    or self.spout_sender.height != height
                )
            )
        ):
            # Name or dimensions changed, recreate sender
            if self.spout_sender is not None:
                self.spout_sender.release()
            try:
                self.spout_sender = SpoutSender(sender_name, width, height)
                if self.spout_sender.create():
                    self.spout_sender_name = sender_name
                    # Ensure output thread is running
                    if (
                        self.spout_sender_thread is None
                        or not self.spout_sender_thread.is_alive()
                    ):
                        self.spout_sender_thread = threading.Thread(
                            target=self._spout_sender_loop, daemon=True
                        )
                        self.spout_sender_thread.start()
                    logger.info(f"Spout output updated: '{sender_name}' ({width}x{height})")
                else:
                    logger.error("Failed to recreate Spout sender")
                    self.spout_sender = None
                    self.spout_sender_enabled = False
            except Exception as e:
                logger.error(f"Error recreating Spout sender: {e}")
                self.spout_sender = None
                self.spout_sender_enabled = False

    def _update_spout_receiver(self, config: dict):
        """Update Spout input configuration."""
        enabled = config.get("enabled", False)
        sender_name = config.get("name", "")

        # Lazy import SpoutReceiver
        try:
            from scope.server.spout import SpoutReceiver
        except ImportError:
            if enabled:
                logger.warning("Spout module not available on this platform")
            return

        if enabled and not self.spout_receiver_enabled:
            # Enable Spout input
            try:
                self.spout_receiver = SpoutReceiver(sender_name, 512, 512)
                if self.spout_receiver.create():
                    self.spout_receiver_enabled = True
                    self.spout_receiver_name = sender_name
                    # Start receiving thread
                    self.spout_receiver_thread = threading.Thread(
                        target=self._spout_receiver_loop, daemon=True
                    )
                    self.spout_receiver_thread.start()
                    logger.info(f"Spout input enabled: '{sender_name or 'any'}'")
                else:
                    logger.error("Failed to create Spout receiver")
                    self.spout_receiver = None
            except Exception as e:
                logger.error(f"Error creating Spout receiver: {e}")
                self.spout_receiver = None

        elif not enabled and self.spout_receiver_enabled:
            # Disable Spout input
            self.spout_receiver_enabled = False
            if self.spout_receiver is not None:
                self.spout_receiver.release()
                self.spout_receiver = None
            logger.info("Spout input disabled")

        elif enabled and sender_name != self.spout_receiver_name:
            # Name changed, recreate receiver
            self.spout_receiver_enabled = False
            if self.spout_receiver is not None:
                self.spout_receiver.release()
            try:
                self.spout_receiver = SpoutReceiver(sender_name, 512, 512)
                if self.spout_receiver.create():
                    self.spout_receiver_enabled = True
                    self.spout_receiver_name = sender_name
                    # Restart receiving thread if not running
                    if (
                        self.spout_receiver_thread is None
                        or not self.spout_receiver_thread.is_alive()
                    ):
                        self.spout_receiver_thread = threading.Thread(
                            target=self._spout_receiver_loop, daemon=True
                        )
                        self.spout_receiver_thread.start()
                    logger.info(f"Spout input changed to: '{sender_name or 'any'}'")
                else:
                    logger.error("Failed to recreate Spout receiver")
                    self.spout_receiver = None
            except Exception as e:
                logger.error(f"Error recreating Spout receiver: {e}")
                self.spout_receiver = None

    def _spout_sender_loop(self):
        """Background thread that sends frames to Spout asynchronously."""
        logger.info("Spout output thread started")
        frame_count = 0

        while (
            self.running and self.spout_sender_enabled and self.spout_sender is not None
        ):
            try:
                # Get frame from queue (blocking with timeout)
                try:
                    frame_np = self.spout_sender_queue.get(timeout=0.1)
                    # None is a sentinel value to stop the thread
                    if frame_np is None:
                        break
                except queue.Empty:
                    continue

                # Send frame to Spout
                success = self.spout_sender.send(frame_np)
                frame_count += 1
                if frame_count % 100 == 0:
                    logger.info(
                        f"Spout sent frame {frame_count}, "
                        f"shape={frame_np.shape}, success={success}"
                    )
                self._frame_spout_count = frame_count

            except Exception as e:
                logger.error(f"Error in Spout output loop: {e}")
                time.sleep(0.01)

        logger.info(f"Spout output thread stopped after {frame_count} frames")

    def _spout_receiver_loop(self):
        """Background thread that receives frames from Spout and adds to buffer."""
        logger.info("Spout input thread started")

        # Initial target frame rate
        target_fps = self.get_current_pipeline_fps()
        frame_interval = 1.0 / target_fps
        last_frame_time = 0.0
        frame_count = 0

        while (
            self.running
            and self.spout_receiver_enabled
            and self.spout_receiver is not None
        ):
            try:
                # Update target FPS dynamically from pipeline performance
                current_pipeline_fps = self.get_current_pipeline_fps()
                if current_pipeline_fps > 0:
                    target_fps = current_pipeline_fps
                    frame_interval = 1.0 / target_fps

                current_time = time.time()

                # Frame rate limiting - don't receive faster than target FPS
                time_since_last = current_time - last_frame_time
                if time_since_last < frame_interval:
                    time.sleep(frame_interval - time_since_last)
                    continue

                # Receive directly as RGB (avoids extra copy from RGBA slice)
                rgb_frame = self.spout_receiver.receive(as_rgb=True)
                if rgb_frame is not None:
                    last_frame_time = time.time()
                    spout_frame = _SpoutFrame(rgb_frame)

                    with self.frame_buffer_lock:
                        self.frame_buffer.append(spout_frame)

                    frame_count += 1
                    if frame_count % 100 == 0:
                        logger.debug(f"Spout input received {frame_count} frames")
                else:
                    time.sleep(0.001)  # Small sleep when no frame available

            except Exception as e:
                logger.error(f"Error in Spout input loop: {e}")
                time.sleep(0.01)

        logger.info(f"Spout input thread stopped after {frame_count} frames")

    def worker_loop(self):
        logger.info("Worker thread started")

        while self.running and not self.shutdown_event.is_set():
            try:
                self.process_chunk()

            except PipelineNotAvailableException as e:
                logger.debug(f"Pipeline temporarily unavailable: {e}")
                # Flush frame buffer to prevent buildup
                with self.frame_buffer_lock:
                    if self.frame_buffer:
                        logger.debug(
                            f"Flushing {len(self.frame_buffer)} frames due to pipeline unavailability"
                        )
                        self.frame_buffer.clear()
                continue
            except Exception as e:
                if self._is_recoverable(e):
                    logger.error(f"Error in worker loop: {e}")
                    continue
                else:
                    logger.error(
                        f"Non-recoverable error in worker loop: {e}, stopping frame processor"
                    )
                    self.stop(error_message=str(e))
                    break
        logger.info("Worker thread stopped")

    def process_chunk(self):
        start_time = time.time()
        try:
            # Check if there are new parameters
            new_parameters = self.parameters_queue.get_nowait()
            if new_parameters != self.parameters:
                # Clear stale transition when new prompts arrive without transition
                if (
                    "prompts" in new_parameters
                    and "transition" not in new_parameters
                    and "transition" in self.parameters
                ):
                    self.parameters.pop("transition", None)

                # Merge new parameters with existing ones to preserve any missing keys
                self.parameters = {**self.parameters, **new_parameters}
        except queue.Empty:
            pass

        # Get the current pipeline using sync wrapper
        pipeline = self.pipeline_manager.get_pipeline()

        # Pause or resume the processing
        paused = self.parameters.pop("paused", None)
        if paused is not None and paused != self.paused:
            self.paused = paused
        if self.paused:
            # Sleep briefly to avoid busy waiting
            self.shutdown_event.wait(SLEEP_TIME)
            return

        # prepare() will handle any required preparation based on parameters internally
        reset_cache = self.parameters.pop("reset_cache", None)

        # Pop lora_scales to prevent re-processing on every frame
        lora_scales = self.parameters.pop("lora_scales", None)

        # Clear output buffer queue when reset_cache is requested to prevent old frames
        if reset_cache:
            logger.info("Clearing output buffer queue due to reset_cache request")
            while not self.output_queue.empty():
                try:
                    self.output_queue.get_nowait()
                except queue.Empty:
                    break

        requirements = None
        if hasattr(pipeline, "prepare"):
            prepare_params = dict(self.parameters.items())
            if self._video_mode:
                # Signal to prepare() that video input is expected.
                # This allows resolve_input_mode() to detect video mode correctly.
                prepare_params["video"] = True  # Placeholder, actual data passed later
            requirements = pipeline.prepare(
                **prepare_params,
            )

        video_input = None
        if requirements is not None:
            current_chunk_size = requirements.input_size
            with self.frame_buffer_lock:
                if not self.frame_buffer or len(self.frame_buffer) < current_chunk_size:
                    # Sleep briefly to avoid busy waiting
                    self.shutdown_event.wait(SLEEP_TIME)
                    return
                video_input = self.prepare_chunk(current_chunk_size)
        try:
            # Pass parameters (excluding prepare-only parameters)
            call_params = dict(self.parameters.items())

            # Pass reset_cache as init_cache to pipeline
            call_params["init_cache"] = not self.is_prepared
            if reset_cache is not None:
                call_params["init_cache"] = reset_cache

            # Pass lora_scales only when present (one-time update)
            if lora_scales is not None:
                call_params["lora_scales"] = lora_scales

            # Pass video input to pipeline
            if video_input is not None:
                call_params["video"] = video_input

            output = pipeline(**call_params)

            # Clear transition when complete (blocks signal completion via _transition_active)
            # Contract: Modular pipelines manage prompts internally; frame_processor manages lifecycle
            if "transition" in call_params and "transition" in self.parameters:
                transition_active = False
                if hasattr(pipeline, "state"):
                    transition_active = pipeline.state.get("_transition_active", False)

                transition = call_params.get("transition")
                if not transition_active or transition is None:
                    self.parameters.pop("transition", None)

            processing_time = time.time() - start_time
            num_frames = output.shape[0]
            logger.debug(
                f"Processed pipeline in {processing_time:.4f}s, {num_frames} frames"
            )

            # Normalize to [0, 255] and convert to uint8
            output = (
                (output * 255.0)
                .clamp(0, 255)
                .to(dtype=torch.uint8)
                .contiguous()
                .detach()
                .cpu()
            )

            # Resize output queue to meet target max size
            target_output_queue_max_size = num_frames * OUTPUT_QUEUE_MAX_SIZE_FACTOR
            if self.output_queue.maxsize < target_output_queue_max_size:
                logger.info(
                    f"Increasing output queue size to {target_output_queue_max_size}, current size {self.output_queue.maxsize}, num_frames {num_frames}"
                )

                # Transfer frames from old queue to new queue
                old_queue = self.output_queue
                self.output_queue = queue.Queue(maxsize=target_output_queue_max_size)
                while not old_queue.empty():
                    try:
                        frame = old_queue.get_nowait()
                        self.output_queue.put_nowait(frame)
                    except queue.Empty:
                        break

            for frame in output:
                try:
                    self.output_queue.put_nowait(frame)
                except queue.Full:
                    logger.warning("Output queue full, dropping processed frame")
                    # Update FPS calculation based on processing time and frame count
                    self._calculate_pipeline_fps(start_time, num_frames)
                    continue

            # Update FPS calculation based on processing time and frame count
            self._calculate_pipeline_fps(start_time, num_frames)
        except Exception as e:
            if self._is_recoverable(e):
                # Handle recoverable errors with full stack trace and continue processing
                logger.error(f"Error processing chunk: {e}", exc_info=True)
            else:
                raise e

        self.is_prepared = True

    def prepare_chunk(self, chunk_size: int) -> list[torch.Tensor]:
        """
        Sample frames uniformly from the buffer, convert them to tensors, and remove processed frames.

        This function implements uniform sampling across the entire buffer to ensure
        temporal coverage of input frames. It samples frames at evenly distributed
        indices and removes all frames up to the last sampled frame to prevent
        buffer buildup.

        Note:
            This function must be called with self.frame_buffer_lock held to ensure
            thread safety. The caller is responsible for acquiring the lock.

        Example:
            With buffer_len=8 and chunk_size=4:
            - step = 8/4 = 2.0
            - indices = [0, 2, 4, 6] (uniformly distributed)
            - Returns frames at positions 0, 2, 4, 6
            - Removes frames 0-6 from buffer (7 frames total)

        Returns:
            List of tensor frames, each (1, H, W, C) for downstream preprocess_chunk
        """
        # Calculate uniform sampling step
        step = len(self.frame_buffer) / chunk_size
        # Generate indices for uniform sampling
        indices = [round(i * step) for i in range(chunk_size)]
        # Extract VideoFrames at sampled indices
        video_frames = [self.frame_buffer[i] for i in indices]

        # Drop all frames up to and including the last sampled frame
        last_idx = indices[-1]
        for _ in range(last_idx + 1):
            self.frame_buffer.popleft()

        # Convert VideoFrames to tensors
        tensor_frames = []
        for video_frame in video_frames:
            # Convert VideoFrame into (1, H, W, C) tensor on cpu
            # The T=1 dimension is expected by preprocess_chunk which rearranges T H W C -> T C H W
            tensor = (
                torch.from_numpy(video_frame.to_ndarray(format="rgb24"))
                .float()
                .unsqueeze(0)
            )
            tensor_frames.append(tensor)

        return tensor_frames

    def __enter__(self):
        self.start()
        return self

    def __exit__(self, exc_type, exc_val, exc_tb):
        self.stop()

    @staticmethod
    def _is_recoverable(error: Exception) -> bool:
        """
        Check if an error is recoverable (i.e., processing can continue).
        Non-recoverable errors will cause the stream to stop.
        """
        if isinstance(error, torch.cuda.OutOfMemoryError):
            return False
        # Add more non-recoverable error types here as needed
        return True<|MERGE_RESOLUTION|>--- conflicted
+++ resolved
@@ -150,7 +150,6 @@
         with self.frame_buffer_lock:
             self.frame_buffer.clear()
 
-<<<<<<< HEAD
         # Clean up Spout sender
         self.spout_sender_enabled = False
         if self.spout_sender_thread and self.spout_sender_thread.is_alive():
@@ -175,11 +174,10 @@
             except Exception as e:
                 logger.error(f"Error releasing Spout receiver: {e}")
             self.spout_receiver = None
-=======
+
         # Clear input frame times
         with self.input_fps_lock:
             self.input_frame_times.clear()
->>>>>>> e012f537
 
         logger.info("FrameProcessor stopped")
 
