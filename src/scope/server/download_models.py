"""
Cross-platform model downloader
"""

import argparse
import http
import logging
import os
import shutil
import sys
from collections.abc import Callable
from pathlib import Path

import httpx

from .artifacts import Artifact, HuggingfaceRepoArtifact
from .download_progress_manager import download_progress_manager
from .models_config import ensure_models_dir

# Set up logger
logger = logging.getLogger(__name__)

# Download settings
CHUNK_SIZE = 10 * 1024 * 1024  # 10MB chunks
PROGRESS_LOG_INTERVAL_PERCENT = 5.0
DOWNLOAD_TIMEOUT = httpx.Timeout(connect=30.0, read=60.0, write=30.0, pool=30.0)


def get_repo_files(
    repo_id: str,
    allow_patterns: list[str] | None = None,
    ignore_patterns: list[str] | None = None,
) -> list[dict]:
    """
    Get list of files in a HuggingFace repo with their metadata.

    Args:
        repo_id: HuggingFace repository ID
        allow_patterns: Optional list of glob patterns to include
        ignore_patterns: Optional list of glob patterns to exclude

    Returns:
        List of dicts with 'path', 'size', and 'url' keys
    """
    from fnmatch import fnmatch

    from huggingface_hub import HfApi, hf_hub_url

    api = HfApi()

    # Get all file paths first (fast operation)
    all_paths = api.list_repo_files(repo_id)

    # Filter paths by patterns
    filtered_paths = []
    for path in all_paths:
        # Apply allow patterns filter
        if allow_patterns:
            if not any(fnmatch(path, pattern) for pattern in allow_patterns):
                continue

        # Apply ignore patterns filter
        if ignore_patterns:
            if any(fnmatch(path, pattern) for pattern in ignore_patterns):
                continue

        filtered_paths.append(path)

    if not filtered_paths:
        return []

    # Get file info (including sizes) only for filtered files
    paths_info = api.get_paths_info(repo_id, filtered_paths)

    files = []
    for info in paths_info:
        url = hf_hub_url(repo_id, info.path)
        files.append(
            {
                "path": info.path,
                "size": info.size,
                "url": url,
            }
        )

    return files


def http_get(
    url: str,
    dest_path: Path,
    expected_size: int | None = None,
    on_progress: Callable[[int], None] | None = None,
) -> None:
    """
    Download a file using httpx with streaming and resume support.

    Downloads to a temp file (.incomplete suffix) and moves to final location when complete.
    If a partial file exists, attempts to resume from where it left off.

    Args:
        url: URL to download from
        dest_path: Final destination path for the file
        expected_size: Expected file size in bytes (for progress tracking)
        on_progress: Optional callback(downloaded_bytes) for progress updates
    """
    temp_path = dest_path.with_suffix(dest_path.suffix + ".incomplete")
    dest_path.parent.mkdir(parents=True, exist_ok=True)

    # Check if we already have the complete file
    if dest_path.exists():
        if expected_size is None or dest_path.stat().st_size == expected_size:
            logger.debug(f"File for {url} already exists: {dest_path}")
            if on_progress and expected_size:
                on_progress(expected_size)
            return

    # Check for existing partial download to resume
    resume_from = 0
    if temp_path.exists():
        resume_from = temp_path.stat().st_size
        logger.info(
            f"Resuming download for {url} from {resume_from / 1024 / 1024:.2f}MB"
        )

    headers = {}
    token = os.environ.get("HF_TOKEN")
    if token:
        headers["Authorization"] = f"Bearer {token}"

    # Add Range header for resuming
    if resume_from > 0:
        headers["Range"] = f"bytes={resume_from}-"

    try:
        with httpx.stream(
            "GET", url, headers=headers, timeout=DOWNLOAD_TIMEOUT, follow_redirects=True
        ) as response:
            # Handle resume response
            if (
                resume_from > 0
                and response.status_code
                == http.HTTPStatus.REQUESTED_RANGE_NOT_SATISFIABLE
            ):
                # Range not satisfiable - file might be complete or changed
                logger.warning("Resume not supported or file changed, starting fresh")
                temp_path.unlink(missing_ok=True)
                resume_from = 0
                # Retry without Range header
                headers.pop("Range", None)
                with httpx.stream(
                    "GET",
                    url,
                    headers=headers,
                    timeout=DOWNLOAD_TIMEOUT,
                    follow_redirects=True,
                ) as retry_response:
                    retry_response.raise_for_status()
                    _write_stream_to_file(
                        retry_response, temp_path, 0, expected_size, on_progress
                    )
            elif response.status_code == http.HTTPStatus.PARTIAL_CONTENT:
                # Partial content - resume successful
                response.raise_for_status()
                _write_stream_to_file(
                    response, temp_path, resume_from, expected_size, on_progress
                )
            else:
                # Full download (200 OK)
                response.raise_for_status()
                # If we got a 200 when expecting to resume, start fresh
                if resume_from > 0:
                    temp_path.unlink(missing_ok=True)
                    resume_from = 0
                _write_stream_to_file(
                    response, temp_path, 0, expected_size, on_progress
                )

        # Move temp file to final location
        shutil.move(str(temp_path), str(dest_path))
        logger.debug(f"Download for {url} complete: {dest_path}")

    except KeyboardInterrupt:
        logger.info(f"Download interrupted, partial file for {url} saved for resume")
        raise
    except Exception as e:
        logger.error(f"Download failed for {url}: {e}")
        raise


def _write_stream_to_file(
    response: httpx.Response,
    temp_path: Path,
    resume_from: int,
    expected_size: int | None,
    on_progress: Callable[[int], None] | None,
) -> None:
    """Write streaming response to file with progress tracking."""
    downloaded = resume_from
    last_logged_percent = 0.0

    # Open in append mode if resuming, write mode otherwise
    mode = "ab" if resume_from > 0 else "wb"

    with open(temp_path, mode) as f:
        for chunk in response.iter_bytes(chunk_size=CHUNK_SIZE):
            if chunk:
                f.write(chunk)
                downloaded += len(chunk)

                # Progress logging
                if expected_size and expected_size > 0:
                    percent = (downloaded / expected_size) * 100

                    # Log every PROGRESS_LOG_INTERVAL_PERCENT
                    if percent >= last_logged_percent + PROGRESS_LOG_INTERVAL_PERCENT:
                        logger.info(
                            f"Downloaded {downloaded / 1024 / 1024:.2f}MB of "
                            f"{expected_size / 1024 / 1024:.2f}MB ({percent:.1f}%)"
                        )
                        last_logged_percent = percent

                    # Call progress callback
                    if on_progress:
                        on_progress(downloaded)


def download_hf_repo(
    repo_id: str,
    local_dir: Path,
    allow_patterns: list[str] | None = None,
    ignore_patterns: list[str] | None = None,
    pipeline_id: str | None = None,
) -> None:
    """
    Download from HuggingFace repo - either a single file or repo snapshot with patterns.

    Args:
        repo_id: HuggingFace repository ID
        local_dir: Local directory to download to
        allow_patterns: Optional list of patterns to include (glob-like, relative to repo root)
        ignore_patterns: Optional list of patterns to exclude (glob-like, relative to repo root)
        pipeline_id: Optional pipeline ID for progress tracking
    """
    local_dir.mkdir(parents=True, exist_ok=True)

    logger.info(f"Starting download of repo '{repo_id}' to: {local_dir}")

    # Get list of files to download
    files = get_repo_files(repo_id, allow_patterns, ignore_patterns)

    if not files:
        logger.warning(f"No files matched patterns in {repo_id}")
        return

    # Calculate total size for progress tracking
    total_size = sum(f["size"] for f in files)
    total_downloaded = 0

    logger.info(
        f"Downloading {len(files)} files ({total_size / 1024 / 1024:.2f}MB total)"
    )

    def make_progress_callback(downloaded_offset: int):
        """Create a progress callback that accounts for already-downloaded files."""

        def on_progress(downloaded: int):
            total_downloaded = downloaded_offset + downloaded

            # Update progress manager for UI
            if pipeline_id:
                try:
                    download_progress_manager.update(
                        pipeline_id,
                        repo_id,
                        total_downloaded / 1024 / 1024,
                        total_size / 1024 / 1024,
                    )
                except Exception:
                    pass

        return on_progress

    # Download each file
    for i, file_info in enumerate(files, 1):
        file_path = file_info["path"]
        file_size = file_info["size"]
        file_url = file_info["url"]
        dest_path = local_dir / file_path

        logger.info(
            f"[{i}/{len(files)}] Downloading: {file_path} ({file_size / 1024 / 1024:.2f}MB)"
        )

        http_get(
            url=file_url,
            dest_path=dest_path,
            expected_size=file_size,
            on_progress=make_progress_callback(total_downloaded),
        )

        total_downloaded += file_size

    logger.info(f"Completed download of repo '{repo_id}' to: {local_dir}")


def download_artifact(artifact: Artifact, models_root: Path, pipeline_id: str) -> None:
    """
    Download an artifact to the models directory.

    This is a generic dispatcher that routes to the appropriate download
    function based on the artifact type.

    Args:
        artifact: The artifact to download
        models_root: Root directory where models are stored
        pipeline_id: Optional pipeline ID for progress tracking

    Raises:
        ValueError: If artifact type is not supported
    """
    if isinstance(artifact, HuggingfaceRepoArtifact):
        download_hf_artifact(artifact, models_root, pipeline_id)
    else:
        raise ValueError(f"Unsupported artifact type: {type(artifact)}")


def download_hf_artifact(
    artifact: HuggingfaceRepoArtifact, models_root: Path, pipeline_id: str
) -> None:
    """
    Download a HuggingFace repository artifact.

    Downloads specific files/directories from a HuggingFace repository.

    Args:
        artifact: HuggingFace repo artifact
        models_root: Root directory where models are stored
        pipeline_id: Pipeline ID to download models for
    """
    local_dir = models_root / artifact.repo_id.split("/")[-1]

    # Convert file/directory specifications to glob patterns
    allow_patterns = []
    for file in artifact.files:
        # Add the file/directory itself
        allow_patterns.append(file)
        # If it's a directory, also include everything inside it
        # This handles both "google" and "google/" formats
        if not file.endswith(("/", ".pt", ".pth", ".safetensors", ".json")):
            # Likely a directory, add pattern to include its contents
            allow_patterns.append(f"{file}/*")
            allow_patterns.append(f"{file}/**/*")

    logger.info(f"Downloading from {artifact.repo_id}: {artifact.files}")
    download_hf_repo(
        repo_id=artifact.repo_id,
        local_dir=local_dir,
        allow_patterns=allow_patterns,
        pipeline_id=pipeline_id,
    )


<<<<<<< HEAD
def download_personalive_pipeline() -> None:
    """
    Download models for the PersonaLive portrait animation pipeline.

    Downloads from three sources:
    1. lambdalabs/sd-image-variations-diffusers - Base UNet + CLIP Image Encoder
       (SD fine-tuned to accept CLIP image embeddings instead of text)
    2. stabilityai/sd-vae-ft-mse - VAE (improved fine-tuned version)
    3. huaichang/PersonaLive - PersonaLive-specific weights:
       - denoising_unet.pth, reference_unet.pth
       - motion_encoder.pth, motion_extractor.pth
       - pose_guider.pth, temporal_module.pth
    """
    models_root = ensure_models_dir()
    personalive_root = models_root / "PersonaLive" / "pretrained_weights"
    personalive_root.mkdir(parents=True, exist_ok=True)

    # 1. Download sd-image-variations-diffusers (base model with CLIP image encoder)
    # This provides: image_encoder/, unet/, model_index.json
    sd_variations_dst = personalive_root / "sd-image-variations-diffusers"
    if not sd_variations_dst.exists():
        print("Downloading sd-image-variations-diffusers from lambdalabs...")
        snapshot_download(
            repo_id="lambdalabs/sd-image-variations-diffusers",
            local_dir=str(sd_variations_dst),
            local_dir_use_symlinks=False,
            revision="v2.0",  # Use v2.0 as recommended
            ignore_patterns=["*.md", "*.txt"],
        )
        print(f"[OK] Downloaded sd-image-variations-diffusers to: {sd_variations_dst}")
    else:
        print(
            f"[SKIP] sd-image-variations-diffusers already exists at: {sd_variations_dst}"
        )

    # 2. Download sd-vae-ft-mse (improved VAE)
    # This provides: config.json, diffusion_pytorch_model.safetensors
    vae_dst = personalive_root / "sd-vae-ft-mse"
    if not vae_dst.exists():
        print("Downloading sd-vae-ft-mse from stabilityai...")
        snapshot_download(
            repo_id="stabilityai/sd-vae-ft-mse",
            local_dir=str(vae_dst),
            local_dir_use_symlinks=False,
            ignore_patterns=["*.md", "*.txt"],
        )
        print(f"[OK] Downloaded sd-vae-ft-mse to: {vae_dst}")
    else:
        print(f"[SKIP] sd-vae-ft-mse already exists at: {vae_dst}")

    # 3. Download PersonaLive-specific weights
    # This provides: denoising_unet.pth, reference_unet.pth, motion_encoder.pth, etc.
    personalive_weights_dst = personalive_root / "personalive"
    if not personalive_weights_dst.exists():
        print("Downloading PersonaLive weights from huaichang/PersonaLive...")
        snapshot_download(
            repo_id="huaichang/PersonaLive",
            local_dir=str(personalive_weights_dst),
            local_dir_use_symlinks=False,
            # Only download the .pth weight files, not ONNX/TRT
            allow_patterns=["*.pth"],
        )
        print(f"[OK] Downloaded PersonaLive weights to: {personalive_weights_dst}")
    else:
        print(f"[SKIP] PersonaLive weights already exist at: {personalive_weights_dst}")

    print(f"\n[OK] PersonaLive pipeline models ready at: {personalive_root}")


def download_models(pipeline_id: str | None = None) -> None:
=======
def download_models(pipeline_id: str) -> None:
>>>>>>> ceba9d0d
    """
    Download models for a specific pipeline.

    Args:
<<<<<<< HEAD
        pipeline_id: Optional pipeline ID. Supports "streamdiffusionv2", "longlive",
                    "krea-realtime-video", "reward-forcing", or "personalive".
                    If None, downloads all pipelines.
    """
    if pipeline_id is None:
        # Download all pipelines
        download_streamdiffusionv2_pipeline()
        download_longlive_pipeline()
        download_krea_realtime_video_pipeline()
        download_reward_forcing_pipeline()
        download_personalive_pipeline()
    elif pipeline_id == "streamdiffusionv2":
        download_streamdiffusionv2_pipeline()
    elif pipeline_id == "longlive":
        download_longlive_pipeline()
    elif pipeline_id == "krea-realtime-video":
        download_krea_realtime_video_pipeline()
    elif pipeline_id == "reward-forcing":
        download_reward_forcing_pipeline()
    elif pipeline_id == "personalive":
        download_personalive_pipeline()
    else:
        raise ValueError(
            f"Unknown pipeline: {pipeline_id}. Supported pipelines: streamdiffusionv2, longlive, krea-realtime-video, reward-forcing, personalive"
        )
=======
        pipeline_id: Pipeline ID to download models for.
    """
    from .pipeline_artifacts import PIPELINE_ARTIFACTS

    models_root = ensure_models_dir()
>>>>>>> ceba9d0d

    logger.info(f"Downloading models for pipeline: {pipeline_id}")
    artifacts = PIPELINE_ARTIFACTS[pipeline_id]

    # Download each artifact (progress tracking starts in set_download_context)
    for artifact in artifacts:
        download_artifact(artifact, models_root, pipeline_id)


def main():
    """Main entry point for the download_models script."""
    # Configure logging for standalone execution
    logging.basicConfig(
        level=logging.INFO,
        format="%(asctime)s - %(name)s - %(levelname)s - %(message)s",
    )

    parser = argparse.ArgumentParser(
        description="Download models for Daydream Scope pipelines",
        formatter_class=argparse.RawDescriptionHelpFormatter,
        epilog="""
Examples:
  # Download specific pipeline
  python download_models.py --pipeline streamdiffusionv2
  python download_models.py --pipeline longlive
  python download_models.py --pipeline krea-realtime-video
  python download_models.py --pipeline reward-forcing
  python download_models.py --pipeline personalive
  python download_models.py -p streamdiffusionv2
        """,
    )
    parser.add_argument(
        "--pipeline",
        "-p",
        type=str,
        default=None,
<<<<<<< HEAD
        help="Pipeline ID to download (e.g., 'streamdiffusionv2', 'longlive', 'krea-realtime-video', 'reward-forcing', 'personalive'). If not specified, downloads all pipelines.",
=======
        required=True,
        help="Pipeline ID (e.g., 'streamdiffusionv2', 'longlive', 'krea-realtime-video', 'reward-forcing').",
>>>>>>> ceba9d0d
    )

    args = parser.parse_args()

    try:
        download_models(args.pipeline)
    except KeyboardInterrupt:
        print("\nCancelled.")
        sys.exit(130)
    except Exception as e:
        print(f"\nERROR: {e}", file=sys.stderr)
        sys.exit(1)


if __name__ == "__main__":
    main()<|MERGE_RESOLUTION|>--- conflicted
+++ resolved
@@ -338,7 +338,11 @@
         models_root: Root directory where models are stored
         pipeline_id: Pipeline ID to download models for
     """
-    local_dir = models_root / artifact.repo_id.split("/")[-1]
+    # Use custom local_dir if specified, otherwise default to repo name
+    if artifact.local_dir:
+        local_dir = models_root / artifact.local_dir
+    else:
+        local_dir = models_root / artifact.repo_id.split("/")[-1]
 
     # Convert file/directory specifications to glob patterns
     allow_patterns = []
@@ -361,117 +365,16 @@
     )
 
 
-<<<<<<< HEAD
-def download_personalive_pipeline() -> None:
-    """
-    Download models for the PersonaLive portrait animation pipeline.
-
-    Downloads from three sources:
-    1. lambdalabs/sd-image-variations-diffusers - Base UNet + CLIP Image Encoder
-       (SD fine-tuned to accept CLIP image embeddings instead of text)
-    2. stabilityai/sd-vae-ft-mse - VAE (improved fine-tuned version)
-    3. huaichang/PersonaLive - PersonaLive-specific weights:
-       - denoising_unet.pth, reference_unet.pth
-       - motion_encoder.pth, motion_extractor.pth
-       - pose_guider.pth, temporal_module.pth
-    """
+def download_models(pipeline_id: str) -> None:
+    """
+    Download models for a specific pipeline.
+
+    Args:
+        pipeline_id: Pipeline ID to download models for.
+    """
+    from .pipeline_artifacts import PIPELINE_ARTIFACTS
+
     models_root = ensure_models_dir()
-    personalive_root = models_root / "PersonaLive" / "pretrained_weights"
-    personalive_root.mkdir(parents=True, exist_ok=True)
-
-    # 1. Download sd-image-variations-diffusers (base model with CLIP image encoder)
-    # This provides: image_encoder/, unet/, model_index.json
-    sd_variations_dst = personalive_root / "sd-image-variations-diffusers"
-    if not sd_variations_dst.exists():
-        print("Downloading sd-image-variations-diffusers from lambdalabs...")
-        snapshot_download(
-            repo_id="lambdalabs/sd-image-variations-diffusers",
-            local_dir=str(sd_variations_dst),
-            local_dir_use_symlinks=False,
-            revision="v2.0",  # Use v2.0 as recommended
-            ignore_patterns=["*.md", "*.txt"],
-        )
-        print(f"[OK] Downloaded sd-image-variations-diffusers to: {sd_variations_dst}")
-    else:
-        print(
-            f"[SKIP] sd-image-variations-diffusers already exists at: {sd_variations_dst}"
-        )
-
-    # 2. Download sd-vae-ft-mse (improved VAE)
-    # This provides: config.json, diffusion_pytorch_model.safetensors
-    vae_dst = personalive_root / "sd-vae-ft-mse"
-    if not vae_dst.exists():
-        print("Downloading sd-vae-ft-mse from stabilityai...")
-        snapshot_download(
-            repo_id="stabilityai/sd-vae-ft-mse",
-            local_dir=str(vae_dst),
-            local_dir_use_symlinks=False,
-            ignore_patterns=["*.md", "*.txt"],
-        )
-        print(f"[OK] Downloaded sd-vae-ft-mse to: {vae_dst}")
-    else:
-        print(f"[SKIP] sd-vae-ft-mse already exists at: {vae_dst}")
-
-    # 3. Download PersonaLive-specific weights
-    # This provides: denoising_unet.pth, reference_unet.pth, motion_encoder.pth, etc.
-    personalive_weights_dst = personalive_root / "personalive"
-    if not personalive_weights_dst.exists():
-        print("Downloading PersonaLive weights from huaichang/PersonaLive...")
-        snapshot_download(
-            repo_id="huaichang/PersonaLive",
-            local_dir=str(personalive_weights_dst),
-            local_dir_use_symlinks=False,
-            # Only download the .pth weight files, not ONNX/TRT
-            allow_patterns=["*.pth"],
-        )
-        print(f"[OK] Downloaded PersonaLive weights to: {personalive_weights_dst}")
-    else:
-        print(f"[SKIP] PersonaLive weights already exist at: {personalive_weights_dst}")
-
-    print(f"\n[OK] PersonaLive pipeline models ready at: {personalive_root}")
-
-
-def download_models(pipeline_id: str | None = None) -> None:
-=======
-def download_models(pipeline_id: str) -> None:
->>>>>>> ceba9d0d
-    """
-    Download models for a specific pipeline.
-
-    Args:
-<<<<<<< HEAD
-        pipeline_id: Optional pipeline ID. Supports "streamdiffusionv2", "longlive",
-                    "krea-realtime-video", "reward-forcing", or "personalive".
-                    If None, downloads all pipelines.
-    """
-    if pipeline_id is None:
-        # Download all pipelines
-        download_streamdiffusionv2_pipeline()
-        download_longlive_pipeline()
-        download_krea_realtime_video_pipeline()
-        download_reward_forcing_pipeline()
-        download_personalive_pipeline()
-    elif pipeline_id == "streamdiffusionv2":
-        download_streamdiffusionv2_pipeline()
-    elif pipeline_id == "longlive":
-        download_longlive_pipeline()
-    elif pipeline_id == "krea-realtime-video":
-        download_krea_realtime_video_pipeline()
-    elif pipeline_id == "reward-forcing":
-        download_reward_forcing_pipeline()
-    elif pipeline_id == "personalive":
-        download_personalive_pipeline()
-    else:
-        raise ValueError(
-            f"Unknown pipeline: {pipeline_id}. Supported pipelines: streamdiffusionv2, longlive, krea-realtime-video, reward-forcing, personalive"
-        )
-=======
-        pipeline_id: Pipeline ID to download models for.
-    """
-    from .pipeline_artifacts import PIPELINE_ARTIFACTS
-
-    models_root = ensure_models_dir()
->>>>>>> ceba9d0d
 
     logger.info(f"Downloading models for pipeline: {pipeline_id}")
     artifacts = PIPELINE_ARTIFACTS[pipeline_id]
@@ -508,12 +411,8 @@
         "-p",
         type=str,
         default=None,
-<<<<<<< HEAD
-        help="Pipeline ID to download (e.g., 'streamdiffusionv2', 'longlive', 'krea-realtime-video', 'reward-forcing', 'personalive'). If not specified, downloads all pipelines.",
-=======
         required=True,
-        help="Pipeline ID (e.g., 'streamdiffusionv2', 'longlive', 'krea-realtime-video', 'reward-forcing').",
->>>>>>> ceba9d0d
+        help="Pipeline ID to download (e.g., 'streamdiffusionv2', 'longlive', 'krea-realtime-video', 'reward-forcing', 'personalive').",
     )
 
     args = parser.parse_args()
