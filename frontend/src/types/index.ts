--- conflicted
+++ resolved
@@ -105,21 +105,17 @@
   defaultTemporalInterpolationMethod?: "linear" | "slerp";
   defaultTemporalInterpolationSteps?: number;
   supportsLoRA?: boolean;
-<<<<<<< HEAD
+  supportsVACE?: boolean;
+  supportsPrompts?: boolean;
   requiresReferenceImage?: boolean; // Whether this pipeline requires a reference image (e.g. PersonaLive)
   referenceImageDescription?: string; // Description of what the reference image is for
-=======
-  supportsVACE?: boolean;
->>>>>>> ceba9d0d
 
   // Multi-mode support
   supportedModes: InputMode[];
   defaultMode: InputMode;
-<<<<<<< HEAD
 
   // UI capabilities - controls which settings/controls are shown
   ui?: PipelineUICapabilities;
-=======
 }
 
 export interface DownloadProgress {
@@ -131,5 +127,4 @@
 export interface ModelStatusResponse {
   downloaded: boolean;
   progress: DownloadProgress | null;
->>>>>>> ceba9d0d
 }