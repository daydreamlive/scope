export type PipelineId =
  | "streamdiffusionv2"
  | "passthrough"
  | "longlive"
  | "krea-realtime-video"
  | "sd-turbo"
  | "sdxl-turbo";

export interface SystemMetrics {
  cpu: number;
  gpu: number;
  systemRAM: number;
  vram: number;
  fps: number;
  latency: number;
}

export interface StreamStatus {
  status: string;
}

export interface PromptData {
  prompt: string;
  isProcessing: boolean;
}

export type LoraMergeStrategy = "permanent_merge" | "runtime_peft";

export interface LoRAConfig {
  id: string;
  path: string;
  scale: number;
}

export interface SettingsState {
  pipelineId: PipelineId;
  resolution?: {
    height: number;
    width: number;
  };
  seed?: number;
  denoisingSteps?: number[];
  noiseScale?: number;
  noiseController?: boolean;
  manageCache?: boolean;
  quantization?: "fp8_e4m3fn" | null;
  kvCacheAttentionBias?: number;
  paused?: boolean;
<<<<<<< HEAD
  cloudMode?: boolean;
=======
  loras?: LoRAConfig[];
  loraMergeStrategy?: LoraMergeStrategy;
>>>>>>> a7c0c2fd
}

export type PipelineCategory = "video-input" | "no-video-input";

export interface PipelineInfo {
  name: string;
  about: string;
  projectUrl?: string;
  modified?: boolean;
  category: PipelineCategory;
}<|MERGE_RESOLUTION|>--- conflicted
+++ resolved
@@ -46,12 +46,9 @@
   quantization?: "fp8_e4m3fn" | null;
   kvCacheAttentionBias?: number;
   paused?: boolean;
-<<<<<<< HEAD
   cloudMode?: boolean;
-=======
   loras?: LoRAConfig[];
   loraMergeStrategy?: LoraMergeStrategy;
->>>>>>> a7c0c2fd
 }
 
 export type PipelineCategory = "video-input" | "no-video-input";
