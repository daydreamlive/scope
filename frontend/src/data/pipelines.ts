import type { InputMode } from "../types";

// Default prompts by mode - used across all pipelines for consistency
export const DEFAULT_PROMPTS: Record<InputMode, string> = {
  text: "A 3D animated scene. A **panda** walks along a path towards the camera in a park on a spring day.",
  video:
    "A 3D animated scene. A **panda** sitting in the grass, looking around.",
};

<<<<<<< HEAD
// UI capability flags - controls which UI elements are shown for each pipeline
export interface PipelineUICapabilities {
  showTimeline?: boolean; // Show prompt timeline (default: true)
  showPromptInput?: boolean; // Show prompt input controls (default: true)
  showResolutionControl?: boolean; // Show resolution width/height controls
  showSeedControl?: boolean; // Show seed control
  showDenoisingSteps?: boolean; // Show denoising steps slider
  showCacheManagement?: boolean; // Show cache management toggle and reset
  showQuantization?: boolean; // Show quantization selector
  showKvCacheAttentionBias?: boolean; // Show KV cache attention bias slider (krea-realtime-video)
  showNoiseControls?: boolean; // Show noise scale and controller (video mode)
  canChangeReferenceWhileStreaming?: boolean; // Allow changing reference image during stream
}

export interface PipelineInfo {
  name: string;
  about: string;
  docsUrl?: string;
  modified?: boolean;
  estimatedVram?: number; // GB
  requiresModels?: boolean; // Whether this pipeline requires models to be downloaded
  defaultTemporalInterpolationMethod?: "linear" | "slerp"; // Default method for temporal interpolation
  defaultTemporalInterpolationSteps?: number; // Default number of steps for temporal interpolation
  supportsLoRA?: boolean; // Whether this pipeline supports LoRA adapters
  requiresReferenceImage?: boolean; // Whether this pipeline requires a reference image (e.g. PersonaLive)
  referenceImageDescription?: string; // Description of what the reference image is for

  // Multi-mode support
  supportedModes: InputMode[];
  defaultMode: InputMode;

  // UI capabilities - controls which settings/controls are shown
  ui?: PipelineUICapabilities;
}

export const PIPELINES: Record<string, PipelineInfo> = {
  streamdiffusionv2: {
    name: "StreamDiffusionV2",
    docsUrl:
      "https://github.com/daydreamlive/scope/blob/main/src/scope/core/pipelines/streamdiffusionv2/docs/usage.md",
    about:
      "A streaming pipeline and autoregressive video diffusion model from the creators of the original StreamDiffusion project. The model is trained using Self-Forcing on Wan2.1 1.3b with modifications to support streaming.",
    modified: true,
    estimatedVram: 20,
    requiresModels: true,
    defaultTemporalInterpolationMethod: "slerp",
    defaultTemporalInterpolationSteps: 0,
    supportsLoRA: true,
    supportedModes: ["text", "video"],
    defaultMode: "video",
    ui: {
      showTimeline: true,
      showPromptInput: true,
      showResolutionControl: true,
      showSeedControl: true,
      showDenoisingSteps: true,
      showCacheManagement: true,
      showQuantization: true,
      showNoiseControls: true,
    },
  },
  longlive: {
    name: "LongLive",
    docsUrl:
      "https://github.com/daydreamlive/scope/blob/main/src/scope/core/pipelines/longlive/docs/usage.md",
    about:
      "A streaming pipeline and autoregressive video diffusion model from Nvidia, MIT, HKUST, HKU and THU. The model is trained using Self-Forcing on Wan2.1 1.3b with modifications to support smoother prompt switching and improved quality over longer time periods while maintaining fast generation.",
    modified: true,
    estimatedVram: 20,
    requiresModels: true,
    defaultTemporalInterpolationMethod: "slerp",
    defaultTemporalInterpolationSteps: 0,
    supportsLoRA: true,
    supportedModes: ["text", "video"],
    defaultMode: "text",
    ui: {
      showTimeline: true,
      showPromptInput: true,
      showResolutionControl: true,
      showSeedControl: true,
      showDenoisingSteps: true,
      showCacheManagement: true,
      showQuantization: true,
      showNoiseControls: true,
    },
  },
  "krea-realtime-video": {
    name: "Krea Realtime Video",
    docsUrl:
      "https://github.com/daydreamlive/scope/blob/main/src/scope/core/pipelines/krea_realtime_video/docs/usage.md",
    about:
      "A streaming pipeline and autoregressive video diffusion model from Krea. The model is trained using Self-Forcing on Wan2.1 14b.",
    modified: true,
    estimatedVram: 32,
    requiresModels: true,
    defaultTemporalInterpolationMethod: "linear",
    defaultTemporalInterpolationSteps: 4,
    supportsLoRA: true,
    supportedModes: ["text", "video"],
    defaultMode: "text",
    ui: {
      showTimeline: true,
      showPromptInput: true,
      showResolutionControl: true,
      showSeedControl: true,
      showDenoisingSteps: true,
      showCacheManagement: true,
      showQuantization: true,
      showKvCacheAttentionBias: true,
      showNoiseControls: true,
    },
  },
  "reward-forcing": {
    name: "RewardForcing",
    docsUrl:
      "https://github.com/daydreamlive/scope/blob/main/src/scope/core/pipelines/reward_forcing/docs/usage.md",
    about:
      "A streaming pipeline and autoregressive video diffusion model from ZJU, Ant Group, SIAS-ZJU, HUST and SJTU. The model is trained with Rewarded Distribution Matching Distillation using Wan2.1 1.3b as the base model.",
    modified: true,
    estimatedVram: 20,
    requiresModels: true,
    defaultTemporalInterpolationMethod: "slerp",
    defaultTemporalInterpolationSteps: 0,
    supportsLoRA: true,
    supportedModes: ["text", "video"],
    defaultMode: "text",
    ui: {
      showTimeline: true,
      showPromptInput: true,
      showResolutionControl: true,
      showSeedControl: true,
      showDenoisingSteps: true,
      showCacheManagement: true,
      showQuantization: true,
      showNoiseControls: true,
    },
  },
  passthrough: {
    name: "Passthrough",
    about:
      "A pipeline that returns the input video without any processing that is useful for testing and debugging.",
    requiresModels: false,
    supportedModes: ["video"],
    defaultMode: "video",
    ui: {
      showTimeline: false,
      showPromptInput: false,
      showResolutionControl: false,
      showSeedControl: false,
      showDenoisingSteps: false,
      showCacheManagement: false,
      showQuantization: false,
      showNoiseControls: false,
    },
  },
  personalive: {
    name: "PersonaLive",
    docsUrl: "https://github.com/GVCLab/PersonaLive",
    about:
      "Real-time portrait animation pipeline from GVCLab. Animates a reference portrait image using driving video frames to transfer expressions and head movements.",
    estimatedVram: 12,
    requiresModels: true,
    supportedModes: ["video"],
    defaultMode: "video",
    requiresReferenceImage: true,
    referenceImageDescription:
      "Portrait image to animate. Expressions and head movements from the driving video will be transferred to this image.",
    ui: {
      showTimeline: false,
      showPromptInput: false,
      showResolutionControl: true,
      showSeedControl: true,
      showDenoisingSteps: false,
      showCacheManagement: false,
      showQuantization: false,
      showNoiseControls: false,
      canChangeReferenceWhileStreaming: false,
    },
  },
};

export function pipelineSupportsLoRA(pipelineId: string): boolean {
  return PIPELINES[pipelineId]?.supportsLoRA === true;
}

export function pipelineSupportsMode(
  pipelineId: string,
  mode: InputMode
): boolean {
  return PIPELINES[pipelineId]?.supportedModes?.includes(mode) ?? false;
}

export function pipelineIsMultiMode(pipelineId: string): boolean {
  const modes = PIPELINES[pipelineId]?.supportedModes ?? [];
  return modes.length > 1;
}

export function getPipelineDefaultMode(pipelineId: string): InputMode {
  return PIPELINES[pipelineId]?.defaultMode ?? "text";
}

=======
>>>>>>> ceba9d0d
export function getDefaultPromptForMode(mode: InputMode): string {
  return DEFAULT_PROMPTS[mode];
}

export function pipelineRequiresReferenceImage(pipelineId: string): boolean {
  return PIPELINES[pipelineId]?.requiresReferenceImage === true;
}

export function getPipelineReferenceImageDescription(
  pipelineId: string
): string | undefined {
  return PIPELINES[pipelineId]?.referenceImageDescription;
}

// UI capability helper functions

export function pipelineShowsTimeline(pipelineId: string): boolean {
  return PIPELINES[pipelineId]?.ui?.showTimeline !== false;
}

export function pipelineShowsPromptInput(pipelineId: string): boolean {
  return PIPELINES[pipelineId]?.ui?.showPromptInput !== false;
}

export function pipelineShowsResolutionControl(pipelineId: string): boolean {
  return PIPELINES[pipelineId]?.ui?.showResolutionControl === true;
}

export function pipelineShowsSeedControl(pipelineId: string): boolean {
  return PIPELINES[pipelineId]?.ui?.showSeedControl === true;
}

export function pipelineShowsDenoisingSteps(pipelineId: string): boolean {
  return PIPELINES[pipelineId]?.ui?.showDenoisingSteps === true;
}

export function pipelineShowsCacheManagement(pipelineId: string): boolean {
  return PIPELINES[pipelineId]?.ui?.showCacheManagement === true;
}

export function pipelineShowsQuantization(pipelineId: string): boolean {
  return PIPELINES[pipelineId]?.ui?.showQuantization === true;
}

export function pipelineShowsKvCacheAttentionBias(pipelineId: string): boolean {
  return PIPELINES[pipelineId]?.ui?.showKvCacheAttentionBias === true;
}

export function pipelineShowsNoiseControls(pipelineId: string): boolean {
  return PIPELINES[pipelineId]?.ui?.showNoiseControls === true;
}

export function pipelineCanChangeReferenceWhileStreaming(
  pipelineId: string
): boolean {
  return PIPELINES[pipelineId]?.ui?.canChangeReferenceWhileStreaming !== false;
}<|MERGE_RESOLUTION|>--- conflicted
+++ resolved
@@ -7,8 +7,8 @@
     "A 3D animated scene. A **panda** sitting in the grass, looking around.",
 };
 
-<<<<<<< HEAD
 // UI capability flags - controls which UI elements are shown for each pipeline
+// NOTE: These are used as fallbacks when pipeline info is not available from backend
 export interface PipelineUICapabilities {
   showTimeline?: boolean; // Show prompt timeline (default: true)
   showPromptInput?: boolean; // Show prompt input controls (default: true)
@@ -32,6 +32,7 @@
   defaultTemporalInterpolationMethod?: "linear" | "slerp"; // Default method for temporal interpolation
   defaultTemporalInterpolationSteps?: number; // Default number of steps for temporal interpolation
   supportsLoRA?: boolean; // Whether this pipeline supports LoRA adapters
+  supportsVACE?: boolean; // Whether this pipeline supports VACE
   requiresReferenceImage?: boolean; // Whether this pipeline requires a reference image (e.g. PersonaLive)
   referenceImageDescription?: string; // Description of what the reference image is for
 
@@ -43,6 +44,7 @@
   ui?: PipelineUICapabilities;
 }
 
+// Static fallback pipeline info - used when backend is not available
 export const PIPELINES: Record<string, PipelineInfo> = {
   streamdiffusionv2: {
     name: "StreamDiffusionV2",
@@ -56,6 +58,7 @@
     defaultTemporalInterpolationMethod: "slerp",
     defaultTemporalInterpolationSteps: 0,
     supportsLoRA: true,
+    supportsVACE: true,
     supportedModes: ["text", "video"],
     defaultMode: "video",
     ui: {
@@ -81,6 +84,7 @@
     defaultTemporalInterpolationMethod: "slerp",
     defaultTemporalInterpolationSteps: 0,
     supportsLoRA: true,
+    supportsVACE: true,
     supportedModes: ["text", "video"],
     defaultMode: "text",
     ui: {
@@ -132,6 +136,7 @@
     defaultTemporalInterpolationMethod: "slerp",
     defaultTemporalInterpolationSteps: 0,
     supportsLoRA: true,
+    supportsVACE: true,
     supportedModes: ["text", "video"],
     defaultMode: "text",
     ui: {
@@ -189,28 +194,6 @@
   },
 };
 
-export function pipelineSupportsLoRA(pipelineId: string): boolean {
-  return PIPELINES[pipelineId]?.supportsLoRA === true;
-}
-
-export function pipelineSupportsMode(
-  pipelineId: string,
-  mode: InputMode
-): boolean {
-  return PIPELINES[pipelineId]?.supportedModes?.includes(mode) ?? false;
-}
-
-export function pipelineIsMultiMode(pipelineId: string): boolean {
-  const modes = PIPELINES[pipelineId]?.supportedModes ?? [];
-  return modes.length > 1;
-}
-
-export function getPipelineDefaultMode(pipelineId: string): InputMode {
-  return PIPELINES[pipelineId]?.defaultMode ?? "text";
-}
-
-=======
->>>>>>> ceba9d0d
 export function getDefaultPromptForMode(mode: InputMode): string {
   return DEFAULT_PROMPTS[mode];
 }
