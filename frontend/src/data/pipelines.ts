--- conflicted
+++ resolved
@@ -69,18 +69,8 @@
     category: "video-input",
     requiresModels: false,
   },
-<<<<<<< HEAD
-};
-=======
-  // vod: {
-  //   name: "VOD",
-  //   about:
-  //     "A pipeline that returns a static video file without any processing that is useful for testing and debugging.",
-  //   category: "no-video-input",
-  // },
 };
 
 export function pipelineSupportsLoRA(pipelineId: string): boolean {
   return PIPELINES[pipelineId]?.supportsLoRA === true;
-}
->>>>>>> 068f47fe
+}