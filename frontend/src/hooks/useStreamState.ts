import { useState, useCallback, useEffect } from "react";
import type {
  SystemMetrics,
  StreamStatus,
  SettingsState,
  PromptData,
} from "../types";
import { getDefaultResolution } from "../lib/utils";
import { getHardwareInfo, type HardwareInfoResponse } from "../lib/api";

export function useStreamState() {
  const [systemMetrics, setSystemMetrics] = useState<SystemMetrics>({
    cpu: 0,
    gpu: 0,
    systemRAM: 0,
    vram: 0,
    fps: 0,
    latency: 0,
  });

  const [streamStatus, setStreamStatus] = useState<StreamStatus>({
    status: "Ready",
  });

  const [settings, setSettings] = useState<SettingsState>({
    pipelineId: "streamdiffusionv2",
    resolution: getDefaultResolution("streamdiffusionv2"), // Default resolution for StreamDiffusionV2
    seed: 42,
    denoisingSteps: [700, 500], // Default for StreamDiffusionV2
    noiseScale: 0.7, // Default noise scale for StreamDiffusionV2
    noiseController: true, // Default noise controller for StreamDiffusionV2
    manageCache: true, // Default manage cache for StreamDiffusionV2
    quantization: null,
    kvCacheAttentionBias: 0.3, // Default cache bias
    paused: false, // Default to not paused (generating)
<<<<<<< HEAD
    cloudMode: false,
=======
    loraMergeStrategy: "permanent_merge", // Default LoRA merge strategy
>>>>>>> a7c0c2fd
  });

  const [promptData, setPromptData] = useState<PromptData>({
    prompt: "",
    isProcessing: false,
  });

  // Store hardware info
  const [hardwareInfo, setHardwareInfo] = useState<HardwareInfoResponse | null>(
    null
  );

  // Fetch hardware info on mount
  useEffect(() => {
    const fetchHardwareInfo = async () => {
      try {
        const info = await getHardwareInfo();
        setHardwareInfo(info);
      } catch (error) {
        console.error("Failed to fetch hardware info:", error);
      }
    };

    fetchHardwareInfo();
  }, []);

  // Set recommended quantization when krea-realtime-video is selected
  useEffect(() => {
    if (
      settings.pipelineId === "krea-realtime-video" &&
      hardwareInfo?.vram_gb !== null &&
      hardwareInfo?.vram_gb !== undefined
    ) {
      // > 40GB = no quantization (null), <= 40GB = fp8_e4m3fn
      const recommendedQuantization =
        hardwareInfo.vram_gb > 40 ? null : "fp8_e4m3fn";
      setSettings(prev => ({
        ...prev,
        quantization: recommendedQuantization,
      }));
    }
  }, [settings.pipelineId, hardwareInfo]);

  const updateMetrics = useCallback((newMetrics: Partial<SystemMetrics>) => {
    setSystemMetrics(prev => ({ ...prev, ...newMetrics }));
  }, []);

  const updateStreamStatus = useCallback((newStatus: Partial<StreamStatus>) => {
    setStreamStatus(prev => ({ ...prev, ...newStatus }));
  }, []);

  const updateSettings = useCallback((newSettings: Partial<SettingsState>) => {
    setSettings(prev => ({ ...prev, ...newSettings }));
  }, []);

  const updatePrompt = useCallback((newPrompt: Partial<PromptData>) => {
    setPromptData(prev => ({ ...prev, ...newPrompt }));
  }, []);

  return {
    systemMetrics,
    streamStatus,
    settings,
    promptData,
    hardwareInfo,
    updateMetrics,
    updateStreamStatus,
    updateSettings,
    updatePrompt,
  };
}<|MERGE_RESOLUTION|>--- conflicted
+++ resolved
@@ -33,11 +33,8 @@
     quantization: null,
     kvCacheAttentionBias: 0.3, // Default cache bias
     paused: false, // Default to not paused (generating)
-<<<<<<< HEAD
     cloudMode: false,
-=======
     loraMergeStrategy: "permanent_merge", // Default LoRA merge strategy
->>>>>>> a7c0c2fd
   });
 
   const [promptData, setPromptData] = useState<PromptData>({
