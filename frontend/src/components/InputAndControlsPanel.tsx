import { useEffect, useRef } from "react";
import { Card, CardContent, CardHeader, CardTitle } from "./ui/card";
import {
  Select,
  SelectContent,
  SelectItem,
  SelectTrigger,
  SelectValue,
} from "./ui/select";
import { ToggleGroup, ToggleGroupItem } from "./ui/toggle-group";
import { Badge } from "./ui/badge";
import { Input } from "./ui/input";
import { Upload, Radio } from "lucide-react";
import type { VideoSourceMode } from "../hooks/useVideoSource";
import type { PromptItem, PromptTransition } from "../lib/api";
import type { InputMode } from "../types";
import { pipelineIsMultiMode } from "../data/pipelines";
import { PromptInput } from "./PromptInput";
import { TimelinePromptEditor } from "./TimelinePromptEditor";
import type { TimelinePrompt } from "./PromptTimeline";

interface InputAndControlsPanelProps {
  className?: string;
  localStream: MediaStream | null;
  isInitializing: boolean;
  error: string | null;
  mode: VideoSourceMode;
  onModeChange: (mode: VideoSourceMode) => void;
  isStreaming: boolean;
  isConnecting: boolean;
  isPipelineLoading: boolean;
  canStartStream: boolean;
  onStartStream: () => void;
  onStopStream: () => void;
  onVideoFileUpload?: (file: File) => Promise<boolean>;
  pipelineId: string;
  prompts: PromptItem[];
  onPromptsChange: (prompts: PromptItem[]) => void;
  onPromptsSubmit: (prompts: PromptItem[]) => void;
  onTransitionSubmit: (transition: PromptTransition) => void;
  interpolationMethod: "linear" | "slerp";
  onInterpolationMethodChange: (method: "linear" | "slerp") => void;
  temporalInterpolationMethod: "linear" | "slerp";
  onTemporalInterpolationMethodChange: (method: "linear" | "slerp") => void;
  isLive?: boolean;
  onLivePromptSubmit?: (prompts: PromptItem[]) => void;
  selectedTimelinePrompt?: TimelinePrompt | null;
  onTimelinePromptUpdate?: (prompt: TimelinePrompt) => void;
  isVideoPaused?: boolean;
  isTimelinePlaying?: boolean;
  currentTime?: number;
  timelinePrompts?: TimelinePrompt[];
  transitionSteps: number;
  onTransitionStepsChange: (steps: number) => void;
<<<<<<< HEAD
  // Spout input settings
  spoutInputName?: string;
  onSpoutInputNameChange?: (name: string) => void;
=======
  // Input mode (text vs video) for multi-mode pipelines
  inputMode: InputMode;
  onInputModeChange: (mode: InputMode) => void;
>>>>>>> 9f803168
}

export function InputAndControlsPanel({
  className = "",
  localStream,
  isInitializing,
  error,
  mode,
  onModeChange,
  isStreaming,
  isConnecting,
  isPipelineLoading: _isPipelineLoading,
  canStartStream: _canStartStream,
  onStartStream: _onStartStream,
  onStopStream: _onStopStream,
  onVideoFileUpload,
  pipelineId,
  prompts,
  onPromptsChange,
  onPromptsSubmit,
  onTransitionSubmit,
  interpolationMethod,
  onInterpolationMethodChange,
  temporalInterpolationMethod,
  onTemporalInterpolationMethodChange,
  isLive = false,
  onLivePromptSubmit,
  selectedTimelinePrompt = null,
  onTimelinePromptUpdate,
  isVideoPaused = false,
  isTimelinePlaying: _isTimelinePlaying = false,
  currentTime: _currentTime = 0,
  timelinePrompts: _timelinePrompts = [],
  transitionSteps,
  onTransitionStepsChange,
<<<<<<< HEAD
  spoutInputName = "",
  onSpoutInputNameChange,
=======
  inputMode,
  onInputModeChange,
>>>>>>> 9f803168
}: InputAndControlsPanelProps) {
  // Helper function to determine if playhead is at the end of timeline
  const isAtEndOfTimeline = () => {
    if (_timelinePrompts.length === 0) return true;

    // Live prompts are always at the end, so the last prompt has the latest endTime
    const lastPrompt = _timelinePrompts[_timelinePrompts.length - 1];

    // Check if current time is at or past the end of the last prompt
    return _currentTime >= lastPrompt.endTime;
  };
  const videoRef = useRef<HTMLVideoElement>(null);

  // Check if this pipeline supports multiple input modes
  const isMultiMode = pipelineIsMultiMode(pipelineId);

  useEffect(() => {
    if (videoRef.current && localStream) {
      videoRef.current.srcObject = localStream;
    }
  }, [localStream]);

  const handleFileUpload = async (
    event: React.ChangeEvent<HTMLInputElement>
  ) => {
    const file = event.target.files?.[0];
    if (file && onVideoFileUpload) {
      try {
        await onVideoFileUpload(file);
      } catch (error) {
        console.error("Video upload failed:", error);
      }
    }
    // Reset the input value so the same file can be selected again
    event.target.value = "";
  };

  return (
    <Card className={`h-full flex flex-col ${className}`}>
      <CardHeader className="flex-shrink-0">
        <CardTitle className="text-base font-medium">
          Input & Controls
        </CardTitle>
      </CardHeader>
      <CardContent className="space-y-4 overflow-y-auto flex-1 [&::-webkit-scrollbar]:w-2 [&::-webkit-scrollbar-track]:bg-transparent [&::-webkit-scrollbar-thumb]:bg-gray-300 [&::-webkit-scrollbar-thumb]:rounded-full [&::-webkit-scrollbar-thumb]:transition-colors [&::-webkit-scrollbar-thumb:hover]:bg-gray-400">
<<<<<<< HEAD
        <div>
          <h3 className="text-sm font-medium mb-2">Mode</h3>
          <Select
            value={pipelineCategory === "video-input" ? mode : "text"}
            onValueChange={value => {
              if (pipelineCategory === "video-input" && value) {
                onModeChange(value as VideoSourceMode);
              }
            }}
            disabled={isStreaming}
          >
            <SelectTrigger className="w-full">
              <SelectValue />
            </SelectTrigger>
            <SelectContent>
              {pipelineCategory === "video-input" ? (
                <>
                  <SelectItem value="video">Video</SelectItem>
                  <SelectItem value="camera">Camera</SelectItem>
                  <SelectItem value="spout">Spout</SelectItem>
                </>
              ) : (
=======
        {/* Input Mode selector - only show for multi-mode pipelines */}
        {isMultiMode && (
          <div>
            <h3 className="text-sm font-medium mb-2">Input Mode</h3>
            <Select
              value={inputMode}
              onValueChange={value => {
                if (value) {
                  onInputModeChange(value as InputMode);
                }
              }}
              disabled={isStreaming}
            >
              <SelectTrigger className="w-full">
                <SelectValue />
              </SelectTrigger>
              <SelectContent>
>>>>>>> 9f803168
                <SelectItem value="text">Text</SelectItem>
                <SelectItem value="video">Video</SelectItem>
              </SelectContent>
            </Select>
          </div>
        )}

        {/* Video Source toggle - only show when in video input mode */}
        {inputMode === "video" && (
          <div>
            <h3 className="text-sm font-medium mb-2">Video Source</h3>
            <ToggleGroup
              type="single"
              value={mode}
              onValueChange={value => {
                if (value) {
                  onModeChange(value as VideoSourceMode);
                }
              }}
              className="justify-start"
            >
              <ToggleGroupItem value="video" aria-label="Video file">
                Video File
              </ToggleGroupItem>
              <ToggleGroupItem value="camera" aria-label="Camera">
                Camera
              </ToggleGroupItem>
            </ToggleGroup>
          </div>
        )}

        {/* Video preview - only show when in video input mode */}
        {inputMode === "video" && (
          <div>
            <h3 className="text-sm font-medium mb-2">Input</h3>
            {mode === "spout" ? (
              /* Spout Input Configuration */
              <div className="space-y-3 p-3 rounded-lg bg-muted/10">
                <div className="flex items-center gap-2 text-muted-foreground">
                  <Radio className="h-4 w-4" />
                  <span className="text-sm font-medium">Spout Receiver</span>
                </div>
                <div className="space-y-2">
                  <label className="text-xs text-muted-foreground">
                    Sender Name (leave empty for any)
                  </label>
                  <Input
                    type="text"
                    value={spoutInputName}
                    onChange={e => onSpoutInputNameChange?.(e.target.value)}
                    disabled={isStreaming}
                    className="h-8 text-sm"
                    placeholder="TouchDesigner, OBS, etc."
                  />
                </div>
<<<<<<< HEAD
                <p className="text-xs text-muted-foreground">
                  Receive video from Spout-compatible apps like TouchDesigner,
                  Resolume, OBS.
                </p>
              </div>
            ) : (
              /* Video/Camera Input Preview */
              <div className="rounded-lg flex items-center justify-center bg-muted/10 overflow-hidden relative">
                {isInitializing ? (
                  <div className="text-center text-muted-foreground text-sm">
                    {mode === "camera"
                      ? "Requesting camera access..."
                      : "Initializing video..."}
                  </div>
                ) : error ? (
                  <div className="text-center text-red-500 text-sm p-4">
                    <p>
                      {mode === "camera"
                        ? "Camera access failed:"
                        : "Video error:"}
                    </p>
                    <p className="text-xs mt-1">{error}</p>
                  </div>
                ) : localStream ? (
                  <video
                    ref={videoRef}
                    className="w-full h-full object-cover"
                    autoPlay
                    muted
                    playsInline
                  />
                ) : (
                  <div className="text-center text-muted-foreground text-sm p-4">
                    {mode === "camera" ? "Camera Preview" : "Video Preview"}
                  </div>
                )}

                {/* Upload button - only show in video mode */}
                {mode === "video" && onVideoFileUpload && (
                  <>
                    <input
                      type="file"
                      accept="video/*"
                      onChange={handleFileUpload}
                      className="hidden"
                      id="video-upload"
                      disabled={isStreaming || isConnecting}
                    />
                    <label
                      htmlFor="video-upload"
                      className={`absolute bottom-2 right-2 p-2 rounded-full bg-black/50 transition-colors ${
                        isStreaming || isConnecting
                          ? "opacity-50 cursor-not-allowed"
                          : "hover:bg-black/70 cursor-pointer"
                      }`}
                    >
                      <Upload className="h-4 w-4 text-white" />
                    </label>
                  </>
                )}
              </div>
            )}
=======
              )}

              {/* Upload button - only show in video mode */}
              {mode === "video" && onVideoFileUpload && (
                <>
                  <input
                    type="file"
                    accept="video/*"
                    onChange={handleFileUpload}
                    className="hidden"
                    id="video-upload"
                    disabled={isConnecting}
                  />
                  <label
                    htmlFor="video-upload"
                    className={`absolute bottom-2 right-2 p-2 rounded-full bg-black/50 transition-colors ${
                      isConnecting
                        ? "opacity-50 cursor-not-allowed"
                        : "hover:bg-black/70 cursor-pointer"
                    }`}
                  >
                    <Upload className="h-4 w-4 text-white" />
                  </label>
                </>
              )}
            </div>
>>>>>>> 9f803168
          </div>
        )}

        <div>
          {(() => {
            // The Input can have two states: Append (default) and Edit (when a prompt is selected and the video is paused)
            const isEditMode = selectedTimelinePrompt && isVideoPaused;

            return (
              <div>
                <div className="flex items-center justify-between mb-2">
                  <h3 className="text-sm font-medium">Prompts</h3>
                  {isEditMode && (
                    <Badge variant="secondary" className="text-xs">
                      Editing
                    </Badge>
                  )}
                </div>

                {selectedTimelinePrompt ? (
                  <TimelinePromptEditor
                    prompt={selectedTimelinePrompt}
                    onPromptUpdate={onTimelinePromptUpdate}
                    disabled={false}
                    interpolationMethod={interpolationMethod}
                    onInterpolationMethodChange={onInterpolationMethodChange}
                    promptIndex={_timelinePrompts.findIndex(
                      p => p.id === selectedTimelinePrompt.id
                    )}
                  />
                ) : (
                  <PromptInput
                    prompts={prompts}
                    onPromptsChange={onPromptsChange}
                    onPromptsSubmit={onPromptsSubmit}
                    onTransitionSubmit={onTransitionSubmit}
                    disabled={
                      pipelineId === "passthrough" ||
                      (_isTimelinePlaying &&
                        !isVideoPaused &&
                        !isAtEndOfTimeline()) ||
                      // Disable in Append mode when paused and not at end
                      (!selectedTimelinePrompt &&
                        isVideoPaused &&
                        !isAtEndOfTimeline())
                    }
                    interpolationMethod={interpolationMethod}
                    onInterpolationMethodChange={onInterpolationMethodChange}
                    temporalInterpolationMethod={temporalInterpolationMethod}
                    onTemporalInterpolationMethodChange={
                      onTemporalInterpolationMethodChange
                    }
                    isLive={isLive}
                    onLivePromptSubmit={onLivePromptSubmit}
                    isStreaming={isStreaming}
                    transitionSteps={transitionSteps}
                    onTransitionStepsChange={onTransitionStepsChange}
                    timelinePrompts={_timelinePrompts}
                  />
                )}
              </div>
            );
          })()}
        </div>
      </CardContent>
    </Card>
  );
}<|MERGE_RESOLUTION|>--- conflicted
+++ resolved
@@ -52,15 +52,12 @@
   timelinePrompts?: TimelinePrompt[];
   transitionSteps: number;
   onTransitionStepsChange: (steps: number) => void;
-<<<<<<< HEAD
   // Spout input settings
   spoutInputName?: string;
   onSpoutInputNameChange?: (name: string) => void;
-=======
   // Input mode (text vs video) for multi-mode pipelines
   inputMode: InputMode;
   onInputModeChange: (mode: InputMode) => void;
->>>>>>> 9f803168
 }
 
 export function InputAndControlsPanel({
@@ -96,13 +93,10 @@
   timelinePrompts: _timelinePrompts = [],
   transitionSteps,
   onTransitionStepsChange,
-<<<<<<< HEAD
   spoutInputName = "",
   onSpoutInputNameChange,
-=======
   inputMode,
   onInputModeChange,
->>>>>>> 9f803168
 }: InputAndControlsPanelProps) {
   // Helper function to determine if playhead is at the end of timeline
   const isAtEndOfTimeline = () => {
@@ -148,30 +142,6 @@
         </CardTitle>
       </CardHeader>
       <CardContent className="space-y-4 overflow-y-auto flex-1 [&::-webkit-scrollbar]:w-2 [&::-webkit-scrollbar-track]:bg-transparent [&::-webkit-scrollbar-thumb]:bg-gray-300 [&::-webkit-scrollbar-thumb]:rounded-full [&::-webkit-scrollbar-thumb]:transition-colors [&::-webkit-scrollbar-thumb:hover]:bg-gray-400">
-<<<<<<< HEAD
-        <div>
-          <h3 className="text-sm font-medium mb-2">Mode</h3>
-          <Select
-            value={pipelineCategory === "video-input" ? mode : "text"}
-            onValueChange={value => {
-              if (pipelineCategory === "video-input" && value) {
-                onModeChange(value as VideoSourceMode);
-              }
-            }}
-            disabled={isStreaming}
-          >
-            <SelectTrigger className="w-full">
-              <SelectValue />
-            </SelectTrigger>
-            <SelectContent>
-              {pipelineCategory === "video-input" ? (
-                <>
-                  <SelectItem value="video">Video</SelectItem>
-                  <SelectItem value="camera">Camera</SelectItem>
-                  <SelectItem value="spout">Spout</SelectItem>
-                </>
-              ) : (
-=======
         {/* Input Mode selector - only show for multi-mode pipelines */}
         {isMultiMode && (
           <div>
@@ -189,7 +159,6 @@
                 <SelectValue />
               </SelectTrigger>
               <SelectContent>
->>>>>>> 9f803168
                 <SelectItem value="text">Text</SelectItem>
                 <SelectItem value="video">Video</SelectItem>
               </SelectContent>
@@ -216,6 +185,9 @@
               </ToggleGroupItem>
               <ToggleGroupItem value="camera" aria-label="Camera">
                 Camera
+              </ToggleGroupItem>
+              <ToggleGroupItem value="spout" aria-label="Spout">
+                Spout
               </ToggleGroupItem>
             </ToggleGroup>
           </div>
@@ -245,7 +217,6 @@
                     placeholder="TouchDesigner, OBS, etc."
                   />
                 </div>
-<<<<<<< HEAD
                 <p className="text-xs text-muted-foreground">
                   Receive video from Spout-compatible apps like TouchDesigner,
                   Resolume, OBS.
@@ -308,34 +279,6 @@
                 )}
               </div>
             )}
-=======
-              )}
-
-              {/* Upload button - only show in video mode */}
-              {mode === "video" && onVideoFileUpload && (
-                <>
-                  <input
-                    type="file"
-                    accept="video/*"
-                    onChange={handleFileUpload}
-                    className="hidden"
-                    id="video-upload"
-                    disabled={isConnecting}
-                  />
-                  <label
-                    htmlFor="video-upload"
-                    className={`absolute bottom-2 right-2 p-2 rounded-full bg-black/50 transition-colors ${
-                      isConnecting
-                        ? "opacity-50 cursor-not-allowed"
-                        : "hover:bg-black/70 cursor-pointer"
-                    }`}
-                  >
-                    <Upload className="h-4 w-4 text-white" />
-                  </label>
-                </>
-              )}
-            </div>
->>>>>>> 9f803168
           </div>
         )}
 
