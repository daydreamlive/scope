import { useState } from "react";
import { Card, CardContent, CardHeader, CardTitle } from "./ui/card";
import {
  Select,
  SelectContent,
  SelectItem,
  SelectTrigger,
  SelectValue,
} from "./ui/select";
import { Badge } from "./ui/badge";
import {
  Tooltip,
  TooltipContent,
  TooltipProvider,
  TooltipTrigger,
} from "./ui/tooltip";
import { LabelWithTooltip } from "./ui/label-with-tooltip";
import { Input } from "./ui/input";
import { Button } from "./ui/button";
import { Toggle } from "./ui/toggle";
import { SliderWithInput } from "./ui/slider-with-input";
import { Hammer, Info, Minus, Plus, RotateCcw } from "lucide-react";
import { PIPELINES, pipelineSupportsLoRA } from "../data/pipelines";
import { PARAMETER_METADATA } from "../data/parameterMetadata";
import { DenoisingStepsSlider } from "./DenoisingStepsSlider";
import { useLocalSliderValue } from "../hooks/useLocalSliderValue";
import type {
  PipelineId,
  LoRAConfig,
  LoraMergeStrategy,
<<<<<<< HEAD
  SettingsState,
=======
  InputMode,
>>>>>>> 9f803168
} from "../types";
import { LoRAManager } from "./LoRAManager";

const MIN_DIMENSION = 16;

interface SettingsPanelProps {
  className?: string;
  pipelineId: PipelineId;
  onPipelineIdChange?: (pipelineId: PipelineId) => void;
  isStreaming?: boolean;
  isDownloading?: boolean;
  // Resolution is required - parent should always provide from schema defaults
  resolution: {
    height: number;
    width: number;
  };
  onResolutionChange?: (resolution: { height: number; width: number }) => void;
  seed?: number;
  onSeedChange?: (seed: number) => void;
  denoisingSteps?: number[];
  onDenoisingStepsChange?: (denoisingSteps: number[]) => void;
  // Default denoising steps for reset functionality - derived from backend schema
  defaultDenoisingSteps: number[];
  noiseScale?: number;
  onNoiseScaleChange?: (noiseScale: number) => void;
  noiseController?: boolean;
  onNoiseControllerChange?: (enabled: boolean) => void;
  manageCache?: boolean;
  onManageCacheChange?: (enabled: boolean) => void;
  quantization?: "fp8_e4m3fn" | null;
  onQuantizationChange?: (quantization: "fp8_e4m3fn" | null) => void;
  kvCacheAttentionBias?: number;
  onKvCacheAttentionBiasChange?: (bias: number) => void;
  onResetCache?: () => void;
  loras?: LoRAConfig[];
  onLorasChange: (loras: LoRAConfig[]) => void;
  loraMergeStrategy?: LoraMergeStrategy;
<<<<<<< HEAD
  // Spout settings
  spoutOutput?: SettingsState["spoutOutput"];
  onSpoutOutputChange?: (spoutOutput: SettingsState["spoutOutput"]) => void;
=======
  // Input mode for conditional rendering of noise controls
  inputMode?: InputMode;
  // Whether this pipeline supports noise controls in video mode (schema-derived)
  supportsNoiseControls?: boolean;
>>>>>>> 9f803168
}

export function SettingsPanel({
  className = "",
  pipelineId,
  onPipelineIdChange,
  isStreaming = false,
  isDownloading = false,
  resolution,
  onResolutionChange,
  seed = 42,
  onSeedChange,
  denoisingSteps = [700, 500],
  onDenoisingStepsChange,
  defaultDenoisingSteps,
  noiseScale = 0.7,
  onNoiseScaleChange,
  noiseController = true,
  onNoiseControllerChange,
  manageCache = true,
  onManageCacheChange,
  quantization = "fp8_e4m3fn",
  onQuantizationChange,
  kvCacheAttentionBias = 0.3,
  onKvCacheAttentionBiasChange,
  onResetCache,
  loras = [],
  onLorasChange,
  loraMergeStrategy = "permanent_merge",
<<<<<<< HEAD
  spoutOutput,
  onSpoutOutputChange,
=======
  inputMode,
  supportsNoiseControls = false,
>>>>>>> 9f803168
}: SettingsPanelProps) {
  // Local slider state management hooks
  const noiseScaleSlider = useLocalSliderValue(noiseScale, onNoiseScaleChange);
  const kvCacheAttentionBiasSlider = useLocalSliderValue(
    kvCacheAttentionBias,
    onKvCacheAttentionBiasChange
  );

  // Validation error states
  const [heightError, setHeightError] = useState<string | null>(null);
  const [widthError, setWidthError] = useState<string | null>(null);
  const [seedError, setSeedError] = useState<string | null>(null);

  const handlePipelineIdChange = (value: string) => {
    if (value in PIPELINES) {
      onPipelineIdChange?.(value as PipelineId);
    }
  };

  const handleResolutionChange = (
    dimension: "height" | "width",
    value: number
  ) => {
    const minValue =
      pipelineId === "longlive" ||
      pipelineId === "streamdiffusionv2" ||
      pipelineId === "krea-realtime-video" ||
      pipelineId === "reward-forcing"
        ? MIN_DIMENSION
        : 1;
    const maxValue = 2048;

    // Validate and set error state
    if (value < minValue) {
      if (dimension === "height") {
        setHeightError(`Must be at least ${minValue}`);
      } else {
        setWidthError(`Must be at least ${minValue}`);
      }
    } else if (value > maxValue) {
      if (dimension === "height") {
        setHeightError(`Must be at most ${maxValue}`);
      } else {
        setWidthError(`Must be at most ${maxValue}`);
      }
    } else {
      // Clear error if valid
      if (dimension === "height") {
        setHeightError(null);
      } else {
        setWidthError(null);
      }
    }

    // Always update the value (even if invalid)
    onResolutionChange?.({
      ...resolution,
      [dimension]: value,
    });
  };

  const incrementResolution = (dimension: "height" | "width") => {
    const maxValue = 2048;
    const newValue = Math.min(maxValue, resolution[dimension] + 1);
    handleResolutionChange(dimension, newValue);
  };

  const decrementResolution = (dimension: "height" | "width") => {
    const minValue =
      pipelineId === "longlive" ||
      pipelineId === "streamdiffusionv2" ||
      pipelineId === "krea-realtime-video" ||
      pipelineId === "reward-forcing"
        ? MIN_DIMENSION
        : 1;
    const newValue = Math.max(minValue, resolution[dimension] - 1);
    handleResolutionChange(dimension, newValue);
  };

  const handleSeedChange = (value: number) => {
    const minValue = 0;
    const maxValue = 2147483647;

    // Validate and set error state
    if (value < minValue) {
      setSeedError(`Must be at least ${minValue}`);
    } else if (value > maxValue) {
      setSeedError(`Must be at most ${maxValue}`);
    } else {
      setSeedError(null);
    }

    // Always update the value (even if invalid)
    onSeedChange?.(value);
  };

  const incrementSeed = () => {
    const maxValue = 2147483647;
    const newValue = Math.min(maxValue, seed + 1);
    handleSeedChange(newValue);
  };

  const decrementSeed = () => {
    const minValue = 0;
    const newValue = Math.max(minValue, seed - 1);
    handleSeedChange(newValue);
  };

  const currentPipeline = PIPELINES[pipelineId];

  return (
    <Card className={`h-full flex flex-col ${className}`}>
      <CardHeader className="flex-shrink-0">
        <CardTitle className="text-base font-medium">Settings</CardTitle>
      </CardHeader>
      <CardContent className="space-y-6 overflow-y-auto flex-1 [&::-webkit-scrollbar]:w-2 [&::-webkit-scrollbar-track]:bg-transparent [&::-webkit-scrollbar-thumb]:bg-gray-300 [&::-webkit-scrollbar-thumb]:rounded-full [&::-webkit-scrollbar-thumb]:transition-colors [&::-webkit-scrollbar-thumb:hover]:bg-gray-400">
        <div className="space-y-2">
          <h3 className="text-sm font-medium">Pipeline ID</h3>
          <Select
            value={pipelineId}
            onValueChange={handlePipelineIdChange}
            disabled={isStreaming || isDownloading}
          >
            <SelectTrigger className="w-full">
              <SelectValue placeholder="Select a pipeline" />
            </SelectTrigger>
            <SelectContent>
              {Object.keys(PIPELINES).map(id => (
                <SelectItem key={id} value={id}>
                  {id}
                </SelectItem>
              ))}
            </SelectContent>
          </Select>
        </div>

        {currentPipeline && (
          <Card>
            <CardContent className="p-4 space-y-2">
              <div>
                <h4 className="text-sm font-semibold">
                  {currentPipeline.name}
                </h4>
              </div>

              <div>
                {(currentPipeline.about ||
                  currentPipeline.docsUrl ||
                  currentPipeline.modified) && (
                  <div className="flex items-stretch gap-1 h-6">
                    {currentPipeline.about && (
                      <TooltipProvider>
                        <Tooltip>
                          <TooltipTrigger asChild>
                            <Badge
                              variant="outline"
                              className="cursor-help hover:bg-accent h-full flex items-center justify-center"
                            >
                              <Info className="h-3.5 w-3.5" />
                            </Badge>
                          </TooltipTrigger>
                          <TooltipContent className="max-w-xs">
                            <p className="text-xs">{currentPipeline.about}</p>
                          </TooltipContent>
                        </Tooltip>
                      </TooltipProvider>
                    )}
                    {currentPipeline.modified && (
                      <TooltipProvider>
                        <Tooltip>
                          <TooltipTrigger asChild>
                            <Badge
                              variant="outline"
                              className="cursor-help hover:bg-accent h-full flex items-center justify-center"
                            >
                              <Hammer className="h-3.5 w-3.5" />
                            </Badge>
                          </TooltipTrigger>
                          <TooltipContent>
                            <p>
                              This pipeline contains modifications based on the
                              original project.
                            </p>
                          </TooltipContent>
                        </Tooltip>
                      </TooltipProvider>
                    )}
                    {currentPipeline.docsUrl && (
                      <a
                        href={currentPipeline.docsUrl}
                        target="_blank"
                        rel="noopener noreferrer"
                        className="inline-block h-full"
                      >
                        <Badge
                          variant="outline"
                          className="hover:bg-accent cursor-pointer h-full flex items-center"
                        >
                          Docs
                        </Badge>
                      </a>
                    )}
                  </div>
                )}
              </div>
            </CardContent>
          </Card>
        )}

        {pipelineSupportsLoRA(pipelineId) && (
          <div className="space-y-4">
            <LoRAManager
              loras={loras}
              onLorasChange={onLorasChange}
              disabled={isDownloading}
              isStreaming={isStreaming}
              loraMergeStrategy={loraMergeStrategy}
            />
          </div>
        )}

        {(pipelineId === "longlive" ||
          pipelineId === "streamdiffusionv2" ||
          pipelineId === "krea-realtime-video" ||
          pipelineId === "reward-forcing") && (
          <div className="space-y-4">
            <div className="space-y-2">
              <div className="space-y-2">
                <div className="space-y-1">
                  <div className="flex items-center gap-2">
                    <LabelWithTooltip
                      label={PARAMETER_METADATA.height.label}
                      tooltip={PARAMETER_METADATA.height.tooltip}
                      className="text-sm text-foreground w-14"
                    />
                    <div
                      className={`flex-1 flex items-center border rounded-full overflow-hidden h-8 ${heightError ? "border-red-500" : ""}`}
                    >
                      <Button
                        variant="ghost"
                        size="icon"
                        className="h-8 w-8 shrink-0 rounded-none hover:bg-accent"
                        onClick={() => decrementResolution("height")}
                        disabled={isStreaming}
                      >
                        <Minus className="h-3.5 w-3.5" />
                      </Button>
                      <Input
                        type="number"
                        value={resolution.height}
                        onChange={e => {
                          const value = parseInt(e.target.value);
                          if (!isNaN(value)) {
                            handleResolutionChange("height", value);
                          }
                        }}
                        disabled={isStreaming}
                        className="text-center border-0 focus-visible:ring-0 focus-visible:ring-offset-0 h-8 [appearance:textfield] [&::-webkit-outer-spin-button]:appearance-none [&::-webkit-inner-spin-button]:appearance-none"
                        min={MIN_DIMENSION}
                        max={2048}
                      />
                      <Button
                        variant="ghost"
                        size="icon"
                        className="h-8 w-8 shrink-0 rounded-none hover:bg-accent"
                        onClick={() => incrementResolution("height")}
                        disabled={isStreaming}
                      >
                        <Plus className="h-3.5 w-3.5" />
                      </Button>
                    </div>
                  </div>
                  {heightError && (
                    <p className="text-xs text-red-500 ml-16">{heightError}</p>
                  )}
                </div>

                <div className="space-y-1">
                  <div className="flex items-center gap-2">
                    <LabelWithTooltip
                      label={PARAMETER_METADATA.width.label}
                      tooltip={PARAMETER_METADATA.width.tooltip}
                      className="text-sm text-foreground w-14"
                    />
                    <div
                      className={`flex-1 flex items-center border rounded-full overflow-hidden h-8 ${widthError ? "border-red-500" : ""}`}
                    >
                      <Button
                        variant="ghost"
                        size="icon"
                        className="h-8 w-8 shrink-0 rounded-none hover:bg-accent"
                        onClick={() => decrementResolution("width")}
                        disabled={isStreaming}
                      >
                        <Minus className="h-3.5 w-3.5" />
                      </Button>
                      <Input
                        type="number"
                        value={resolution.width}
                        onChange={e => {
                          const value = parseInt(e.target.value);
                          if (!isNaN(value)) {
                            handleResolutionChange("width", value);
                          }
                        }}
                        disabled={isStreaming}
                        className="text-center border-0 focus-visible:ring-0 focus-visible:ring-offset-0 h-8 [appearance:textfield] [&::-webkit-outer-spin-button]:appearance-none [&::-webkit-inner-spin-button]:appearance-none"
                        min={MIN_DIMENSION}
                        max={2048}
                      />
                      <Button
                        variant="ghost"
                        size="icon"
                        className="h-8 w-8 shrink-0 rounded-none hover:bg-accent"
                        onClick={() => incrementResolution("width")}
                        disabled={isStreaming}
                      >
                        <Plus className="h-3.5 w-3.5" />
                      </Button>
                    </div>
                  </div>
                  {widthError && (
                    <p className="text-xs text-red-500 ml-16">{widthError}</p>
                  )}
                </div>

                <div className="space-y-1">
                  <div className="flex items-center gap-2">
                    <LabelWithTooltip
                      label={PARAMETER_METADATA.seed.label}
                      tooltip={PARAMETER_METADATA.seed.tooltip}
                      className="text-sm text-foreground w-14"
                    />
                    <div
                      className={`flex-1 flex items-center border rounded-full overflow-hidden h-8 ${seedError ? "border-red-500" : ""}`}
                    >
                      <Button
                        variant="ghost"
                        size="icon"
                        className="h-8 w-8 shrink-0 rounded-none hover:bg-accent"
                        onClick={decrementSeed}
                        disabled={isStreaming}
                      >
                        <Minus className="h-3.5 w-3.5" />
                      </Button>
                      <Input
                        type="number"
                        value={seed}
                        onChange={e => {
                          const value = parseInt(e.target.value);
                          if (!isNaN(value)) {
                            handleSeedChange(value);
                          }
                        }}
                        disabled={isStreaming}
                        className="text-center border-0 focus-visible:ring-0 focus-visible:ring-offset-0 h-8 [appearance:textfield] [&::-webkit-outer-spin-button]:appearance-none [&::-webkit-inner-spin-button]:appearance-none"
                        min={0}
                        max={2147483647}
                      />
                      <Button
                        variant="ghost"
                        size="icon"
                        className="h-8 w-8 shrink-0 rounded-none hover:bg-accent"
                        onClick={incrementSeed}
                        disabled={isStreaming}
                      >
                        <Plus className="h-3.5 w-3.5" />
                      </Button>
                    </div>
                  </div>
                  {seedError && (
                    <p className="text-xs text-red-500 ml-16">{seedError}</p>
                  )}
                </div>
              </div>
            </div>
          </div>
        )}

        {(pipelineId === "longlive" ||
          pipelineId === "streamdiffusionv2" ||
          pipelineId === "krea-realtime-video" ||
          pipelineId === "reward-forcing") && (
          <div className="space-y-4">
            <div className="space-y-2">
              <div className="space-y-2 pt-2">
                {pipelineId === "krea-realtime-video" && (
                  <SliderWithInput
                    label={PARAMETER_METADATA.kvCacheAttentionBias.label}
                    tooltip={PARAMETER_METADATA.kvCacheAttentionBias.tooltip}
                    value={kvCacheAttentionBiasSlider.localValue}
                    onValueChange={kvCacheAttentionBiasSlider.handleValueChange}
                    onValueCommit={kvCacheAttentionBiasSlider.handleValueCommit}
                    min={0.01}
                    max={1.0}
                    step={0.01}
                    incrementAmount={0.01}
                    labelClassName="text-sm text-foreground w-20"
                    valueFormatter={kvCacheAttentionBiasSlider.formatValue}
                    inputParser={v => parseFloat(v) || 1.0}
                  />
                )}

                <div className="flex items-center justify-between gap-2">
                  <LabelWithTooltip
                    label={PARAMETER_METADATA.manageCache.label}
                    tooltip={PARAMETER_METADATA.manageCache.tooltip}
                    className="text-sm text-foreground"
                  />
                  <Toggle
                    pressed={manageCache}
                    onPressedChange={onManageCacheChange || (() => {})}
                    variant="outline"
                    size="sm"
                    className="h-7"
                  >
                    {manageCache ? "ON" : "OFF"}
                  </Toggle>
                </div>

                <div className="flex items-center justify-between gap-2">
                  <LabelWithTooltip
                    label={PARAMETER_METADATA.resetCache.label}
                    tooltip={PARAMETER_METADATA.resetCache.tooltip}
                    className="text-sm text-foreground"
                  />
                  <Button
                    type="button"
                    onClick={onResetCache || (() => {})}
                    disabled={manageCache}
                    variant="outline"
                    size="sm"
                    className="h-7 w-7 p-0"
                  >
                    <RotateCcw className="h-3.5 w-3.5" />
                  </Button>
                </div>
              </div>
            </div>
          </div>
        )}

        {(pipelineId === "longlive" ||
          pipelineId === "streamdiffusionv2" ||
          pipelineId === "krea-realtime-video" ||
          pipelineId === "reward-forcing") && (
          <DenoisingStepsSlider
            value={denoisingSteps}
            onChange={onDenoisingStepsChange || (() => {})}
            defaultValues={defaultDenoisingSteps}
            tooltip={PARAMETER_METADATA.denoisingSteps.tooltip}
          />
        )}

        {/* Noise controls - show for video mode on supported pipelines (schema-derived) */}
        {inputMode === "video" && supportsNoiseControls && (
          <div className="space-y-4">
            <div className="space-y-2">
              <div className="space-y-2 pt-2">
                <div className="flex items-center justify-between gap-2">
                  <LabelWithTooltip
                    label={PARAMETER_METADATA.noiseController.label}
                    tooltip={PARAMETER_METADATA.noiseController.tooltip}
                    className="text-sm text-foreground"
                  />
                  <Toggle
                    pressed={noiseController}
                    onPressedChange={onNoiseControllerChange || (() => {})}
                    disabled={isStreaming}
                    variant="outline"
                    size="sm"
                    className="h-7"
                  >
                    {noiseController ? "ON" : "OFF"}
                  </Toggle>
                </div>
              </div>

              <SliderWithInput
                label={PARAMETER_METADATA.noiseScale.label}
                tooltip={PARAMETER_METADATA.noiseScale.tooltip}
                value={noiseScaleSlider.localValue}
                onValueChange={noiseScaleSlider.handleValueChange}
                onValueCommit={noiseScaleSlider.handleValueCommit}
                min={0.0}
                max={1.0}
                step={0.01}
                incrementAmount={0.01}
                disabled={noiseController}
                labelClassName="text-sm text-foreground w-20"
                valueFormatter={noiseScaleSlider.formatValue}
                inputParser={v => parseFloat(v) || 0.0}
              />
            </div>
          </div>
        )}

        {(pipelineId === "longlive" ||
          pipelineId === "streamdiffusionv2" ||
          pipelineId === "krea-realtime-video" ||
          pipelineId === "reward-forcing") && (
          <div className="space-y-4">
            <div className="space-y-2">
              <div className="space-y-2 pt-2">
                <div className="flex items-center justify-between gap-2">
                  <LabelWithTooltip
                    label={PARAMETER_METADATA.quantization.label}
                    tooltip={PARAMETER_METADATA.quantization.tooltip}
                    className="text-sm text-foreground"
                  />
                  <Select
                    value={quantization || "none"}
                    onValueChange={value => {
                      onQuantizationChange?.(
                        value === "none" ? null : (value as "fp8_e4m3fn")
                      );
                    }}
                    disabled={isStreaming}
                  >
                    <SelectTrigger className="w-[140px] h-7">
                      <SelectValue />
                    </SelectTrigger>
                    <SelectContent>
                      <SelectItem value="none">None</SelectItem>
                      <SelectItem value="fp8_e4m3fn">
                        fp8_e4m3fn (Dynamic)
                      </SelectItem>
                    </SelectContent>
                  </Select>
                </div>
              </div>
            </div>
          </div>
        )}

        {/* Spout Output Settings (Windows only) */}
        <div className="space-y-4">
          <div className="space-y-3">
            <h3 className="text-sm font-medium">Spout Output (Windows)</h3>
            <p className="text-xs text-muted-foreground">
              Send processed frames to external apps like TouchDesigner,
              Resolume, OBS.
            </p>

            <div className="space-y-2 p-2 border rounded-md">
              <div className="flex items-center justify-between gap-2">
                <LabelWithTooltip
                  label="Enable"
                  tooltip="Send processed frames to Spout receivers"
                  className="text-sm text-foreground font-medium"
                />
                <Toggle
                  pressed={spoutOutput?.enabled ?? false}
                  onPressedChange={enabled => {
                    onSpoutOutputChange?.({
                      enabled,
                      senderName: spoutOutput?.senderName ?? "Scope",
                    });
                  }}
                  variant="outline"
                  size="sm"
                  className="h-7"
                >
                  {spoutOutput?.enabled ? "ON" : "OFF"}
                </Toggle>
              </div>

              {spoutOutput?.enabled && (
                <div className="space-y-1">
                  <label className="text-xs text-muted-foreground">
                    Sender Name
                  </label>
                  <Input
                    type="text"
                    value={spoutOutput?.senderName ?? "Scope"}
                    onChange={e => {
                      onSpoutOutputChange?.({
                        enabled: spoutOutput?.enabled ?? false,
                        senderName: e.target.value,
                      });
                    }}
                    disabled={isStreaming}
                    className="h-7 text-sm"
                    placeholder="Scope"
                  />
                </div>
              )}
            </div>
          </div>
        </div>
      </CardContent>
    </Card>
  );
}<|MERGE_RESOLUTION|>--- conflicted
+++ resolved
@@ -28,11 +28,8 @@
   PipelineId,
   LoRAConfig,
   LoraMergeStrategy,
-<<<<<<< HEAD
   SettingsState,
-=======
   InputMode,
->>>>>>> 9f803168
 } from "../types";
 import { LoRAManager } from "./LoRAManager";
 
@@ -70,16 +67,13 @@
   loras?: LoRAConfig[];
   onLorasChange: (loras: LoRAConfig[]) => void;
   loraMergeStrategy?: LoraMergeStrategy;
-<<<<<<< HEAD
-  // Spout settings
-  spoutOutput?: SettingsState["spoutOutput"];
-  onSpoutOutputChange?: (spoutOutput: SettingsState["spoutOutput"]) => void;
-=======
   // Input mode for conditional rendering of noise controls
   inputMode?: InputMode;
   // Whether this pipeline supports noise controls in video mode (schema-derived)
   supportsNoiseControls?: boolean;
->>>>>>> 9f803168
+  // Spout settings
+  spoutOutput?: SettingsState["spoutOutput"];
+  onSpoutOutputChange?: (spoutOutput: SettingsState["spoutOutput"]) => void;
 }
 
 export function SettingsPanel({
@@ -109,13 +103,10 @@
   loras = [],
   onLorasChange,
   loraMergeStrategy = "permanent_merge",
-<<<<<<< HEAD
+  inputMode,
+  supportsNoiseControls = false,
   spoutOutput,
   onSpoutOutputChange,
-=======
-  inputMode,
-  supportsNoiseControls = false,
->>>>>>> 9f803168
 }: SettingsPanelProps) {
   // Local slider state management hooks
   const noiseScaleSlider = useLocalSliderValue(noiseScale, onNoiseScaleChange);
