--- conflicted
+++ resolved
@@ -19,11 +19,8 @@
 import { Button } from "./ui/button";
 import { Toggle } from "./ui/toggle";
 import { SliderWithInput } from "./ui/slider-with-input";
-<<<<<<< HEAD
-import { Hammer, Info, Minus, Plus, RotateCcw } from "lucide-react";
+import { Info, Minus, Plus, RotateCcw } from "lucide-react";
 import {
-  PIPELINES,
-  pipelineSupportsLoRA,
   pipelineShowsResolutionControl,
   pipelineShowsSeedControl,
   pipelineShowsDenoisingSteps,
@@ -32,9 +29,6 @@
   pipelineShowsKvCacheAttentionBias,
   pipelineShowsNoiseControls,
 } from "../data/pipelines";
-=======
-import { Info, Minus, Plus, RotateCcw } from "lucide-react";
->>>>>>> ceba9d0d
 import { PARAMETER_METADATA } from "../data/parameterMetadata";
 import { DenoisingStepsSlider } from "./DenoisingStepsSlider";
 import { useLocalSliderValue } from "../hooks/useLocalSliderValue";
