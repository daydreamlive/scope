import { useState, useEffect, useRef } from "react";
import { Header } from "../components/Header";
import { InputAndControlsPanel } from "../components/InputAndControlsPanel";
import { VideoOutput } from "../components/VideoOutput";
import { SettingsPanel } from "../components/SettingsPanel";
import { PromptInputWithTimeline } from "../components/PromptInputWithTimeline";
import { DownloadDialog } from "../components/DownloadDialog";
import type { TimelinePrompt } from "../components/PromptTimeline";
import { StatusBar } from "../components/StatusBar";
import { useWebRTC } from "../hooks/useWebRTC";
import { useVideoSource } from "../hooks/useVideoSource";
import { useWebRTCStats } from "../hooks/useWebRTCStats";
import { usePipeline } from "../hooks/usePipeline";
import { useStreamState } from "../hooks/useStreamState";
<<<<<<< HEAD
import {
  PIPELINES,
  getPipelineDefaultMode,
  getDefaultPromptForMode,
  pipelineRequiresReferenceImage,
  pipelineShowsTimeline,
} from "../data/pipelines";
=======
import { usePipelines } from "../hooks/usePipelines";
import { getDefaultPromptForMode } from "../data/pipelines";
>>>>>>> ceba9d0d
import type {
  InputMode,
  PipelineId,
  LoRAConfig,
  LoraMergeStrategy,
  DownloadProgress,
} from "../types";
import type { PromptItem, PromptTransition } from "../lib/api";
import {
  checkModelStatus,
  downloadPipelineModels,
  uploadPersonaLiveReference,
} from "../lib/api";
import { sendLoRAScaleUpdates } from "../utils/loraHelpers";
import { toast } from "sonner";

// Delay before resetting video reinitialization flag (ms)
// This allows useVideoSource to detect the flag change and trigger reinitialization
const VIDEO_REINITIALIZE_DELAY_MS = 100;

function buildLoRAParams(
  loras?: LoRAConfig[],
  strategy?: LoraMergeStrategy
): {
  loras?: { path: string; scale: number; merge_mode?: string }[];
  lora_merge_mode: string;
} {
  return {
    loras: loras?.map(({ path, scale, mergeMode }) => ({
      path,
      scale,
      ...(mergeMode && { merge_mode: mergeMode }),
    })),
    lora_merge_mode: strategy ?? "permanent_merge",
  };
}

function getVaceParams(
  refImages?: string[],
  vaceContextScale?: number
):
  | { vace_ref_images: string[]; vace_context_scale: number }
  | Record<string, never> {
  if (refImages && refImages.length > 0) {
    return {
      vace_ref_images: refImages,
      vace_context_scale: vaceContextScale ?? 1.0,
    };
  }
  return {};
}

export function StreamPage() {
  // Fetch available pipelines dynamically
  const { pipelines } = usePipelines();

  // Helper to get default mode for a pipeline
  const getPipelineDefaultMode = (pipelineId: string): InputMode => {
    return pipelines?.[pipelineId]?.defaultMode ?? "text";
  };

  // Use the stream state hook for settings management
  const { settings, updateSettings, getDefaults, spoutAvailable } =
    useStreamState();

  // Prompt state - use unified default prompts based on mode
  const initialMode =
    settings.inputMode || getPipelineDefaultMode(settings.pipelineId);
  const [promptItems, setPromptItems] = useState<PromptItem[]>([
    { text: getDefaultPromptForMode(initialMode), weight: 100 },
  ]);
  const [interpolationMethod, setInterpolationMethod] = useState<
    "linear" | "slerp"
  >("linear");
  const [temporalInterpolationMethod, setTemporalInterpolationMethod] =
    useState<"linear" | "slerp">("slerp");
  const [transitionSteps, setTransitionSteps] = useState(4);

  // Track when we need to reinitialize video source
  const [shouldReinitializeVideo, setShouldReinitializeVideo] = useState(false);

  // Store custom video resolution from user uploads - persists across mode/pipeline changes
  const [customVideoResolution, setCustomVideoResolution] = useState<{
    width: number;
    height: number;
  } | null>(null);

  const [isLive, setIsLive] = useState(false);
  const [isTimelineCollapsed, setIsTimelineCollapsed] = useState(false);
  const [selectedTimelinePrompt, setSelectedTimelinePrompt] =
    useState<TimelinePrompt | null>(null);

  // Timeline state for left panel
  const [timelinePrompts, setTimelinePrompts] = useState<TimelinePrompt[]>([]);
  const [timelineCurrentTime, setTimelineCurrentTime] = useState(0);
  const [isTimelinePlaying, setIsTimelinePlaying] = useState(false);

  // External control of timeline selection
  const [externalSelectedPromptId, setExternalSelectedPromptId] = useState<
    string | null
  >(null);

  // Download dialog state
  const [showDownloadDialog, setShowDownloadDialog] = useState(false);
  const [isDownloading, setIsDownloading] = useState(false);
  const [downloadProgress, setDownloadProgress] =
    useState<DownloadProgress | null>(null);
  const [pipelineNeedsModels, setPipelineNeedsModels] = useState<string | null>(
    null
  );

  // PersonaLive reference image state
  const [referenceImage, setReferenceImage] = useState<File | null>(null);
  const [referenceImageUrl, setReferenceImageUrl] = useState<string | null>(
    null
  );
  const [isUploadingReference, setIsUploadingReference] = useState(false);

  // Ref to access timeline functions
  const timelineRef = useRef<{
    getCurrentTimelinePrompt: () => string;
    submitLivePrompt: (prompts: PromptItem[]) => void;
    updatePrompt: (prompt: TimelinePrompt) => void;
    clearTimeline: () => void;
    resetPlayhead: () => void;
    resetTimelineCompletely: () => void;
    getPrompts: () => TimelinePrompt[];
    getCurrentTime: () => number;
    getIsPlaying: () => boolean;
  }>(null);

  // Pipeline management
  const {
    isLoading: isPipelineLoading,
    error: pipelineError,
    loadPipeline,
    pipelineInfo,
  } = usePipeline();

  // WebRTC for streaming
  const {
    remoteStream,
    isStreaming,
    isConnecting,
    peerConnectionRef,
    startStream,
    stopStream,
    updateVideoTrack,
    sendParameterUpdate,
  } = useWebRTC();

  // Computed loading state - true when downloading models, loading pipeline, or connecting WebRTC
  const isLoading = isDownloading || isPipelineLoading || isConnecting;

  // Get WebRTC stats for FPS
  const webrtcStats = useWebRTCStats({
    peerConnectionRef,
    isStreaming,
  });

  // Video source for preview (camera or video)
  // Enable based on input mode, not pipeline category
  const {
    localStream,
    isInitializing,
    error: videoSourceError,
    mode,
    videoResolution,
    switchMode,
    handleVideoFileUpload,
  } = useVideoSource({
    onStreamUpdate: updateVideoTrack,
    onStopStream: stopStream,
    shouldReinitialize: shouldReinitializeVideo,
    enabled: settings.inputMode === "video",
    // Sync output resolution when user uploads a custom video
    // Store the custom resolution so it persists across mode/pipeline changes
    onCustomVideoResolution: resolution => {
      setCustomVideoResolution(resolution);
      updateSettings({
        resolution: { height: resolution.height, width: resolution.width },
      });
    },
  });

  const handlePromptsSubmit = (prompts: PromptItem[]) => {
    setPromptItems(prompts);
  };

  const handleTransitionSubmit = (transition: PromptTransition) => {
    setPromptItems(transition.target_prompts);

    // Add to timeline if available
    if (timelineRef.current) {
      timelineRef.current.submitLivePrompt(transition.target_prompts);
    }

    // Send transition to backend
    sendParameterUpdate({
      transition,
    });
  };

  // Handler for input mode changes (text vs video)
  const handleInputModeChange = (newMode: InputMode) => {
    // Stop stream if currently streaming
    if (isStreaming) {
      stopStream();
    }

    // Get mode-specific defaults from backend schema
    const modeDefaults = getDefaults(settings.pipelineId, newMode);

    // Use custom video resolution if switching to video mode and one exists
    // This preserves the user's uploaded video resolution across mode switches
    const resolution =
      newMode === "video" && customVideoResolution
        ? customVideoResolution
        : { height: modeDefaults.height, width: modeDefaults.width };

    // Update settings with new mode and ALL mode-specific defaults including resolution
    updateSettings({
      inputMode: newMode,
      resolution,
      denoisingSteps: modeDefaults.denoisingSteps,
      noiseScale: modeDefaults.noiseScale,
      noiseController: modeDefaults.noiseController,
    });

    // Update prompts to mode-specific defaults (unified per mode, not per pipeline)
    setPromptItems([{ text: getDefaultPromptForMode(newMode), weight: 100 }]);

    // Handle video source based on mode
    if (newMode === "video") {
      // Trigger video source reinitialization
      setShouldReinitializeVideo(true);
      setTimeout(
        () => setShouldReinitializeVideo(false),
        VIDEO_REINITIALIZE_DELAY_MS
      );
    }
    // Note: useVideoSource hook will automatically stop when enabled becomes false
  };

  const handlePipelineIdChange = (pipelineId: PipelineId) => {
    console.log(
      `[handlePipelineIdChange] Switching to pipeline: ${pipelineId}`
    );

    // Stop the stream if it's currently running
    if (isStreaming) {
      stopStream();
    }

<<<<<<< HEAD
    // Clear reference image when switching pipelines
    clearReferenceImage();

    const newPipeline = PIPELINES[pipelineId];
=======
    const newPipeline = pipelines?.[pipelineId];
>>>>>>> ceba9d0d
    const modeToUse = newPipeline?.defaultMode || "text";
    const currentMode = settings.inputMode || "text";

    // Trigger video reinitialization if switching to video mode
    if (modeToUse === "video" && currentMode !== "video") {
      setShouldReinitializeVideo(true);
      setTimeout(
        () => setShouldReinitializeVideo(false),
        VIDEO_REINITIALIZE_DELAY_MS
      );
    }

    // Reset timeline completely but preserve collapse state
    if (timelineRef.current) {
      timelineRef.current.resetTimelineCompletely();
    }

    // Reset selected timeline prompt to exit Edit mode and return to Append mode
    setSelectedTimelinePrompt(null);
    setExternalSelectedPromptId(null);

    // Get all defaults for the new pipeline + mode from backend schema
    const defaults = getDefaults(pipelineId, modeToUse);

    // Update prompts to mode-specific defaults (unified per mode, not per pipeline)
    setPromptItems([{ text: getDefaultPromptForMode(modeToUse), weight: 100 }]);

    // Use custom video resolution if mode is video and one exists
    // This preserves the user's uploaded video resolution across pipeline switches
    const resolution =
      modeToUse === "video" && customVideoResolution
        ? customVideoResolution
        : { height: defaults.height, width: defaults.width };

    // Update the pipeline in settings with the appropriate mode and defaults
    updateSettings({
      pipelineId,
      inputMode: modeToUse,
      denoisingSteps: defaults.denoisingSteps,
      resolution,
      noiseScale: defaults.noiseScale,
      noiseController: defaults.noiseController,
      loras: [], // Clear LoRA controls when switching pipelines
    });
  };

  const handleDownloadModels = async () => {
    if (!pipelineNeedsModels) return;

    setIsDownloading(true);
    setDownloadProgress(null);
    setShowDownloadDialog(true); // Keep dialog open to show progress

    try {
      await downloadPipelineModels(pipelineNeedsModels);

      // Enhanced polling with progress updates
      const checkDownloadProgress = async () => {
        try {
          const status = await checkModelStatus(pipelineNeedsModels);

          // Update progress state
          if (status.progress) {
            setDownloadProgress(status.progress);
          }

          if (status.downloaded) {
            // Download complete
            setIsDownloading(false);
            setDownloadProgress(null);
            setShowDownloadDialog(false);
            setPipelineNeedsModels(null);

            // Now update the pipeline since download is complete
            const pipelineId = pipelineNeedsModels as PipelineId;

            if (timelineRef.current) {
              timelineRef.current.resetTimelineCompletely();
            }

            setSelectedTimelinePrompt(null);
            setExternalSelectedPromptId(null);

            // Preserve the current input mode that the user selected before download
            // Only fall back to pipeline's default mode if no mode is currently set
            const newPipeline = pipelines?.[pipelineId];
            const currentMode =
              settings.inputMode || newPipeline?.defaultMode || "text";
            const defaults = getDefaults(pipelineId, currentMode);

            // Use custom video resolution if mode is video and one exists
            const resolution =
              currentMode === "video" && customVideoResolution
                ? customVideoResolution
                : { height: defaults.height, width: defaults.width };

            // Only update pipeline-related settings, preserving current input mode and prompts
            updateSettings({
              pipelineId,
              inputMode: currentMode,
              denoisingSteps: defaults.denoisingSteps,
              resolution,
              noiseScale: defaults.noiseScale,
              noiseController: defaults.noiseController,
            });

            // Automatically start the stream after download completes
            // Use setTimeout to ensure state updates are processed first
            setTimeout(async () => {
              const started = await handleStartStream();
              // If stream started successfully, also start the timeline
              if (started && timelinePlayPauseRef.current) {
                setTimeout(() => {
                  timelinePlayPauseRef.current?.();
                }, 2000); // Give stream time to fully initialize
              }
            }, 100);
          } else {
            setTimeout(checkDownloadProgress, 2000);
          }
        } catch (error) {
          console.error("Error checking download status:", error);
          setIsDownloading(false);
          setDownloadProgress(null);
          setShowDownloadDialog(false);
        }
      };

      // Start checking
      setTimeout(checkDownloadProgress, 5000);
    } catch (error) {
      console.error("Error downloading models:", error);
      setIsDownloading(false);
      setDownloadProgress(null);
      setShowDownloadDialog(false);
    }
  };

  const handleDialogClose = () => {
    setShowDownloadDialog(false);
    setPipelineNeedsModels(null);

    // When user cancels, no stream or timeline has started yet, so nothing to clean up
    // Just close the dialog and return early without any state changes
  };

  const handleResolutionChange = (resolution: {
    height: number;
    width: number;
  }) => {
    updateSettings({ resolution });
  };

  const handleSeedChange = (seed: number) => {
    updateSettings({ seed });
  };

  const handleDenoisingStepsChange = (denoisingSteps: number[]) => {
    updateSettings({ denoisingSteps });
    // Send denoising steps update to backend
    sendParameterUpdate({
      denoising_step_list: denoisingSteps,
    });
  };

  const handleNoiseScaleChange = (noiseScale: number) => {
    updateSettings({ noiseScale });
    // Send noise scale update to backend
    sendParameterUpdate({
      noise_scale: noiseScale,
    });
  };

  const handleNoiseControllerChange = (enabled: boolean) => {
    updateSettings({ noiseController: enabled });
    // Send noise controller update to backend
    sendParameterUpdate({
      noise_controller: enabled,
    });
  };

  const handleManageCacheChange = (enabled: boolean) => {
    updateSettings({ manageCache: enabled });
    // Send manage cache update to backend
    sendParameterUpdate({
      manage_cache: enabled,
    });
  };

  const handleQuantizationChange = (quantization: "fp8_e4m3fn" | null) => {
    updateSettings({ quantization });
    // Note: This setting requires pipeline reload, so we don't send parameter update here
  };

  const handleKvCacheAttentionBiasChange = (bias: number) => {
    updateSettings({ kvCacheAttentionBias: bias });
    // Send KV cache attention bias update to backend
    sendParameterUpdate({
      kv_cache_attention_bias: bias,
    });
  };

  const handleLorasChange = (loras: LoRAConfig[]) => {
    updateSettings({ loras });

    // If streaming, send scale updates to backend for runtime adjustment
    if (isStreaming) {
      sendLoRAScaleUpdates(
        loras,
        pipelineInfo?.loaded_lora_adapters,
        ({ lora_scales }) => {
          // Forward only the lora_scales field over the data channel.
          sendParameterUpdate({
            // TypeScript doesn't know about lora_scales on this payload yet.
            // eslint-disable-next-line @typescript-eslint/no-explicit-any
            ...({ lora_scales } as any),
          });
        }
      );
    }
    // Note: Adding/removing LoRAs requires pipeline reload
  };

  const handleVaceEnabledChange = (enabled: boolean) => {
    updateSettings({ vaceEnabled: enabled });
    // Note: This setting requires pipeline reload, so we don't send parameter update here
  };

  const handleRefImagesChange = (images: string[]) => {
    updateSettings({ refImages: images });
  };

  const handleSendHints = (imagePaths: string[]) => {
    // Send all reference images together to backend
    sendParameterUpdate({
      vace_ref_images: imagePaths,
    });
  };

  const handleVaceContextScaleChange = (scale: number) => {
    updateSettings({ vaceContextScale: scale });
    // Send VACE context scale update to backend if streaming
    if (isStreaming) {
      sendParameterUpdate({
        vace_context_scale: scale,
      });
    }
  };

  const handleResetCache = () => {
    // Send reset cache command to backend
    sendParameterUpdate({
      reset_cache: true,
    });
  };

  const handleSpoutSenderChange = (
    spoutSender: { enabled: boolean; name: string } | undefined
  ) => {
    updateSettings({ spoutSender });
    // Send Spout output settings to backend
    if (isStreaming) {
      sendParameterUpdate({
        spout_sender: spoutSender,
      });
    }
  };

  // Handle Spout input name change from InputAndControlsPanel
  const handleSpoutReceiverChange = (name: string) => {
    updateSettings({
      spoutReceiver: {
        enabled: mode === "spout",
        name: name,
      },
    });
  };

  // Handle reference image upload for PersonaLive
  const handleReferenceImageUpload = (file: File) => {
    // Clean up old URL
    if (referenceImageUrl) {
      URL.revokeObjectURL(referenceImageUrl);
    }
    setReferenceImage(file);
    setReferenceImageUrl(URL.createObjectURL(file));
  };

  // Clear reference image (used when switching pipelines)
  const clearReferenceImage = () => {
    if (referenceImageUrl) {
      URL.revokeObjectURL(referenceImageUrl);
    }
    setReferenceImage(null);
    setReferenceImageUrl(null);
  };

  // Sync spoutReceiver.enabled with mode changes
  const handleModeChange = (newMode: typeof mode) => {
    // When switching to spout mode, enable spout input
    if (newMode === "spout") {
      updateSettings({
        spoutReceiver: {
          enabled: true,
          name: settings.spoutReceiver?.name ?? "",
        },
      });
    } else {
      // When switching away from spout mode, disable spout input
      updateSettings({
        spoutReceiver: {
          enabled: false,
          name: settings.spoutReceiver?.name ?? "",
        },
      });
    }
    switchMode(newMode);
  };

  const handleLivePromptSubmit = (prompts: PromptItem[]) => {
    // Use the timeline ref to submit the prompt
    if (timelineRef.current) {
      timelineRef.current.submitLivePrompt(prompts);
    }

    // Also send the updated parameters to the backend immediately
    // Preserve the full blend while live
    sendParameterUpdate({
      prompts,
      prompt_interpolation_method: interpolationMethod,
      denoising_step_list: settings.denoisingSteps || [700, 500],
    });
  };

  const handleTimelinePromptEdit = (prompt: TimelinePrompt | null) => {
    setSelectedTimelinePrompt(prompt);
    // Sync external selection state
    setExternalSelectedPromptId(prompt?.id || null);
  };

  const handleTimelinePromptUpdate = (prompt: TimelinePrompt) => {
    setSelectedTimelinePrompt(prompt);

    // Update the prompt in the timeline
    if (timelineRef.current) {
      timelineRef.current.updatePrompt(prompt);
    }
  };

  // Event-driven timeline state updates for left panel
  const handleTimelinePromptsChange = (prompts: TimelinePrompt[]) => {
    setTimelinePrompts(prompts);
  };

  const handleTimelineCurrentTimeChange = (currentTime: number) => {
    setTimelineCurrentTime(currentTime);
  };

  const handleTimelinePlayingChange = (isPlaying: boolean) => {
    setIsTimelinePlaying(isPlaying);
  };

  // Handle ESC key to exit Edit mode and return to Append mode
  useEffect(() => {
    const handleKeyDown = (event: KeyboardEvent) => {
      if (event.key === "Escape" && selectedTimelinePrompt) {
        setSelectedTimelinePrompt(null);
        setExternalSelectedPromptId(null);
      }
    };

    document.addEventListener("keydown", handleKeyDown);
    return () => document.removeEventListener("keydown", handleKeyDown);
  }, [selectedTimelinePrompt]);

  // Update temporal interpolation defaults and clear prompts when pipeline changes
  useEffect(() => {
    const pipeline = pipelines?.[settings.pipelineId];
    if (pipeline) {
      const defaultMethod =
        pipeline.defaultTemporalInterpolationMethod || "slerp";
      const defaultSteps = pipeline.defaultTemporalInterpolationSteps ?? 4;

      setTemporalInterpolationMethod(defaultMethod);
      setTransitionSteps(defaultSteps);

      // Clear prompts if pipeline doesn't support them
      if (pipeline.supportsPrompts === false) {
        setPromptItems([{ text: "", weight: 1.0 }]);
      }
    }
  }, [settings.pipelineId, pipelines]);

  const handlePlayPauseToggle = () => {
    const newPausedState = !settings.paused;
    updateSettings({ paused: newPausedState });
    sendParameterUpdate({
      paused: newPausedState,
    });

    // Deselect any selected prompt when video starts playing
    if (!newPausedState && selectedTimelinePrompt) {
      setSelectedTimelinePrompt(null);
      setExternalSelectedPromptId(null); // Also clear external selection
    }
  };

  // Ref to access the timeline's play/pause handler
  const timelinePlayPauseRef = useRef<(() => Promise<void>) | null>(null);

  // Ref to store callback that should execute when video starts playing
  const onVideoPlayingCallbackRef = useRef<(() => void) | null>(null);

  // Note: We intentionally do NOT auto-sync videoResolution to settings.resolution.
  // Mode defaults from the backend schema take precedence. Users can manually
  // adjust resolution if needed. This prevents the video source resolution from
  // overriding the carefully tuned per-mode defaults.

  const handleStartStream = async (
    overridePipelineId?: PipelineId
  ): Promise<boolean> => {
    if (isStreaming) {
      stopStream();
      return true;
    }

    // Use override pipeline ID if provided, otherwise use current settings
    const pipelineIdToUse = overridePipelineId || settings.pipelineId;

    // Debug: Log which pipeline is being started
    console.log(
      `[handleStartStream] Starting pipeline: ${pipelineIdToUse} (settings.pipelineId: ${settings.pipelineId}, override: ${overridePipelineId})`
    );

    try {
      // Check if models are needed but not downloaded
      const pipelineInfo = pipelines?.[pipelineIdToUse];
      if (pipelineInfo?.requiresModels) {
        try {
          const status = await checkModelStatus(pipelineIdToUse);
          if (!status.downloaded) {
            // Show download dialog
            console.log(
              `[handleStartStream] Models not downloaded for: ${pipelineIdToUse}, showing download dialog`
            );
            setPipelineNeedsModels(pipelineIdToUse);
            setShowDownloadDialog(true);
            return false; // Stream did not start
          }
        } catch (error) {
          console.error("Error checking model status:", error);
          // Continue anyway if check fails
        }
      }

      // Determine current input mode
      const currentMode =
        settings.inputMode || getPipelineDefaultMode(pipelineIdToUse) || "text";

      // Prepare load parameters based on pipeline type
      let loadParams = null;

      // Use settings.resolution if available, otherwise fall back to videoResolution
      const resolution = settings.resolution || videoResolution;

      // Compute VACE enabled state once - enabled by default for text mode on VACE-supporting pipelines
      const vaceEnabled =
        settings.vaceEnabled ??
        (pipelines?.[pipelineIdToUse]?.supportsVACE && currentMode !== "video");

      if (pipelineIdToUse === "streamdiffusionv2" && resolution) {
        loadParams = {
          height: resolution.height,
          width: resolution.width,
          seed: settings.seed ?? 42,
          quantization: settings.quantization ?? null,
          vace_enabled: vaceEnabled,
          ...buildLoRAParams(settings.loras, settings.loraMergeStrategy),
          ...getVaceParams(settings.refImages, settings.vaceContextScale),
        };
        console.log(
          `Loading with resolution: ${resolution.width}x${resolution.height}, seed: ${loadParams.seed}, quantization: ${loadParams.quantization}, lora_merge_mode: ${loadParams.lora_merge_mode}`
        );
      } else if (pipelineIdToUse === "passthrough" && resolution) {
        loadParams = {
          height: resolution.height,
          width: resolution.width,
        };
        console.log(
          `Loading with resolution: ${resolution.width}x${resolution.height}`
        );
      } else if (pipelineIdToUse === "longlive" && resolution) {
        loadParams = {
          height: resolution.height,
          width: resolution.width,
          seed: settings.seed ?? 42,
          quantization: settings.quantization ?? null,
          vace_enabled: vaceEnabled,
          ...buildLoRAParams(settings.loras, settings.loraMergeStrategy),
          ...getVaceParams(settings.refImages, settings.vaceContextScale),
        };
        console.log(
          `Loading with resolution: ${resolution.width}x${resolution.height}, seed: ${loadParams.seed}, quantization: ${loadParams.quantization}`
        );
      } else if (pipelineIdToUse === "krea-realtime-video" && resolution) {
        loadParams = {
          height: resolution.height,
          width: resolution.width,
          seed: settings.seed ?? 42,
          quantization:
            settings.quantization !== undefined
              ? settings.quantization
              : "fp8_e4m3fn",
          ...buildLoRAParams(settings.loras, settings.loraMergeStrategy),
        };
        console.log(
          `Loading with resolution: ${resolution.width}x${resolution.height}, seed: ${loadParams.seed}, quantization: ${loadParams.quantization}, lora_merge_mode: ${loadParams.lora_merge_mode}`
        );
      } else if (pipelineIdToUse === "reward-forcing" && resolution) {
        loadParams = {
          height: resolution.height,
          width: resolution.width,
          seed: settings.seed ?? 42,
          quantization: settings.quantization ?? null,
          vace_enabled: vaceEnabled,
          ...buildLoRAParams(settings.loras, settings.loraMergeStrategy),
          ...getVaceParams(settings.refImages, settings.vaceContextScale),
        };
        console.log(
          `Loading with resolution: ${resolution.width}x${resolution.height}, seed: ${loadParams.seed}, quantization: ${loadParams.quantization}, lora_merge_mode: ${loadParams.lora_merge_mode}`
        );
      } else if (pipelineIdToUse === "personalive" && resolution) {
        // PersonaLive requires a reference image
        if (!referenceImage) {
          toast.error("Reference Image Required", {
            description:
              "Please upload a reference portrait image before starting PersonaLive.",
            duration: 5000,
          });
          return false;
        }
        loadParams = {
          height: resolution.height,
          width: resolution.width,
          seed: settings.seed ?? 42,
        };
        console.log(
          `Loading PersonaLive with resolution: ${resolution.width}x${resolution.height}, seed: ${loadParams.seed}`
        );
      }

      const loadSuccess = await loadPipeline(
        pipelineIdToUse,
        loadParams || undefined
      );
      if (!loadSuccess) {
        console.error("Failed to load pipeline, cannot start stream");
        return false;
      }

      // For PersonaLive, upload reference image after pipeline is loaded
      if (pipelineIdToUse === "personalive" && referenceImage) {
        try {
          setIsUploadingReference(true);
          console.log("Uploading PersonaLive reference image...");
          const result = await uploadPersonaLiveReference(referenceImage);
          console.log("Reference image uploaded:", result.message);
        } catch (error) {
          console.error("Failed to upload reference image:", error);
          setIsUploadingReference(false);
          return false;
        } finally {
          setIsUploadingReference(false);
        }
      }

      // Check video requirements based on input mode
      const needsVideoInput = currentMode === "video";
      const isSpoutMode = mode === "spout" && settings.spoutReceiver?.enabled;

      // Only send video stream for pipelines that need video input (not in Spout mode)
      const streamToSend =
        needsVideoInput && !isSpoutMode ? localStream || undefined : undefined;

      if (needsVideoInput && !isSpoutMode && !localStream) {
        console.error("Video input required but no local stream available");
        return false;
      }

      // Build initial parameters based on pipeline type
      const initialParameters: {
        input_mode?: "text" | "video";
        prompts?: PromptItem[];
        prompt_interpolation_method?: "linear" | "slerp";
        denoising_step_list?: number[];
        noise_scale?: number;
        noise_controller?: boolean;
        manage_cache?: boolean;
        kv_cache_attention_bias?: number;
        spout_sender?: { enabled: boolean; name: string };
        spout_receiver?: { enabled: boolean; name: string };
        vace_ref_images?: string[];
        vace_context_scale?: number;
      } = {
        // Signal the intended input mode to the backend so it doesn't
        // briefly fall back to text mode before video frames arrive
        input_mode: currentMode,
      };

      // Common parameters for pipelines that support prompts
<<<<<<< HEAD
      // PersonaLive and Passthrough don't use text prompts
      if (
        pipelineIdToUse !== "passthrough" &&
        pipelineIdToUse !== "personalive"
      ) {
=======
      if (pipelineInfo?.supportsPrompts !== false) {
>>>>>>> ceba9d0d
        initialParameters.prompts = promptItems;
        initialParameters.prompt_interpolation_method = interpolationMethod;
        initialParameters.denoising_step_list = settings.denoisingSteps || [
          700, 500,
        ];
      }

      // Cache management for krea_realtime_video, longlive, and reward-forcing
      if (
        pipelineIdToUse === "krea-realtime-video" ||
        pipelineIdToUse === "longlive" ||
        pipelineIdToUse === "reward-forcing"
      ) {
        initialParameters.manage_cache = settings.manageCache ?? true;
      }

      // Krea-realtime-video-specific parameters
      if (pipelineIdToUse === "krea-realtime-video") {
        initialParameters.kv_cache_attention_bias =
          settings.kvCacheAttentionBias ?? 1.0;
      }

      // VACE-specific parameters - backend will ignore if not supported
      const vaceParams = getVaceParams(
        settings.refImages,
        settings.vaceContextScale
      );
      if ("vace_ref_images" in vaceParams) {
        initialParameters.vace_ref_images = vaceParams.vace_ref_images;
        initialParameters.vace_context_scale = vaceParams.vace_context_scale;
      }

      // Video mode parameters - applies to all pipelines in video mode
      if (currentMode === "video") {
        initialParameters.noise_scale = settings.noiseScale ?? 0.7;
        initialParameters.noise_controller = settings.noiseController ?? true;
      }

      // Spout settings - send if enabled
      if (settings.spoutSender?.enabled) {
        initialParameters.spout_sender = settings.spoutSender;
      }
      if (settings.spoutReceiver?.enabled) {
        initialParameters.spout_receiver = settings.spoutReceiver;
      }

      // Reset paused state when starting a fresh stream
      updateSettings({ paused: false });

      // Pipeline is loaded, now start WebRTC stream
      startStream(initialParameters, streamToSend);

      return true; // Stream started successfully
    } catch (error) {
      console.error("Error during stream start:", error);
      return false;
    }
  };

  return (
    <div className="h-screen flex flex-col bg-background">
      {/* Header */}
      <Header />

      {/* Main Content Area */}
      <div className="flex-1 flex gap-4 px-4 pb-4 min-h-0 overflow-hidden">
        {/* Left Panel - Input & Controls */}
        <div className="w-1/5">
          <InputAndControlsPanel
            className="h-full"
            pipelines={pipelines}
            localStream={localStream}
            isInitializing={isInitializing}
            error={videoSourceError}
            mode={mode}
            onModeChange={handleModeChange}
            isStreaming={isStreaming}
            isConnecting={isConnecting}
            isPipelineLoading={isPipelineLoading}
            canStartStream={
              // PersonaLive requires reference image
              pipelineRequiresReferenceImage(settings.pipelineId)
                ? !!referenceImage &&
                  (mode === "spout"
                    ? !isInitializing
                    : !!localStream && !isInitializing)
                : settings.inputMode === "text"
                  ? !isInitializing
                  : mode === "spout"
                    ? !isInitializing // Spout mode doesn't need local stream
                    : !!localStream && !isInitializing
            }
            onStartStream={handleStartStream}
            onStopStream={stopStream}
            onVideoFileUpload={handleVideoFileUpload}
            pipelineId={settings.pipelineId}
            prompts={promptItems}
            onPromptsChange={setPromptItems}
            onPromptsSubmit={handlePromptsSubmit}
            onTransitionSubmit={handleTransitionSubmit}
            interpolationMethod={interpolationMethod}
            onInterpolationMethodChange={setInterpolationMethod}
            temporalInterpolationMethod={temporalInterpolationMethod}
            onTemporalInterpolationMethodChange={setTemporalInterpolationMethod}
            isLive={isLive}
            onLivePromptSubmit={handleLivePromptSubmit}
            selectedTimelinePrompt={selectedTimelinePrompt}
            onTimelinePromptUpdate={handleTimelinePromptUpdate}
            isVideoPaused={settings.paused}
            isTimelinePlaying={isTimelinePlaying}
            currentTime={timelineCurrentTime}
            timelinePrompts={timelinePrompts}
            transitionSteps={transitionSteps}
            onTransitionStepsChange={setTransitionSteps}
            spoutReceiverName={settings.spoutReceiver?.name ?? ""}
            onSpoutReceiverChange={handleSpoutReceiverChange}
            inputMode={
              settings.inputMode || getPipelineDefaultMode(settings.pipelineId)
            }
            onInputModeChange={handleInputModeChange}
            spoutAvailable={spoutAvailable}
<<<<<<< HEAD
            referenceImageUrl={referenceImageUrl}
            onReferenceImageUpload={handleReferenceImageUpload}
            isUploadingReference={isUploadingReference}
=======
            vaceEnabled={
              settings.vaceEnabled ??
              (pipelines?.[settings.pipelineId]?.supportsVACE &&
                settings.inputMode !== "video")
            }
            refImages={settings.refImages || []}
            onRefImagesChange={handleRefImagesChange}
            onSendHints={handleSendHints}
            isDownloading={isDownloading}
>>>>>>> ceba9d0d
          />
        </div>

        {/* Center Panel - Video Output + Timeline */}
        <div className="flex-1 flex flex-col min-h-0">
          {/* Video area - takes remaining space but can shrink */}
          <div className="flex-1 min-h-0">
            <VideoOutput
              className="h-full"
              remoteStream={remoteStream}
              isPipelineLoading={isPipelineLoading}
              isConnecting={isConnecting}
              pipelineError={pipelineError}
              isPlaying={!settings.paused}
              isDownloading={isDownloading}
              onPlayPauseToggle={() => {
                // For pipelines with timeline, use timeline's play/pause handler
                // For pipelines without timeline (PersonaLive, Passthrough), toggle directly
                if (
                  pipelineShowsTimeline(settings.pipelineId) &&
                  timelinePlayPauseRef.current
                ) {
                  timelinePlayPauseRef.current();
                } else {
                  handlePlayPauseToggle();
                }
              }}
              onStartStream={() => {
                // For pipelines with timeline, use timeline's play/pause handler
                // For pipelines without timeline (PersonaLive, Passthrough), start directly
                if (
                  pipelineShowsTimeline(settings.pipelineId) &&
                  timelinePlayPauseRef.current
                ) {
                  timelinePlayPauseRef.current();
                } else {
                  handleStartStream();
                }
              }}
              onVideoPlaying={() => {
                // Execute callback when video starts playing
                if (onVideoPlayingCallbackRef.current) {
                  onVideoPlayingCallbackRef.current();
                  onVideoPlayingCallbackRef.current = null; // Clear after execution
                }
              }}
            />
          </div>
          {/* Timeline area - only show for pipelines that support text prompts */}
          {pipelineShowsTimeline(settings.pipelineId) && (
            <div className="flex-shrink-0 mt-2">
              <PromptInputWithTimeline
                currentPrompt={promptItems[0]?.text || ""}
                currentPromptItems={promptItems}
                transitionSteps={transitionSteps}
                temporalInterpolationMethod={temporalInterpolationMethod}
                onPromptSubmit={text => {
                  // Update the left panel's prompt state to reflect current timeline prompt
                  const prompts = [{ text, weight: 100 }];
                  setPromptItems(prompts);

                  // Send to backend - use transition if streaming and transition steps > 0
                  if (isStreaming && transitionSteps > 0) {
                    sendParameterUpdate({
                      transition: {
                        target_prompts: prompts,
                        num_steps: transitionSteps,
                        temporal_interpolation_method:
                          temporalInterpolationMethod,
                      },
                    });
                  } else {
                    // Send direct prompts without transition
                    sendParameterUpdate({
                      prompts,
                      prompt_interpolation_method: interpolationMethod,
                      denoising_step_list: settings.denoisingSteps || [
                        700, 500,
                      ],
                    });
                  }
                }}
                onPromptItemsSubmit={(
                  prompts,
                  blockTransitionSteps,
                  blockTemporalInterpolationMethod
                ) => {
                  // Update the left panel's prompt state to reflect current timeline prompt blend
                  setPromptItems(prompts);

                  // Use transition params from block if provided, otherwise use global settings
                  const effectiveTransitionSteps =
                    blockTransitionSteps ?? transitionSteps;
                  const effectiveTemporalInterpolationMethod =
                    blockTemporalInterpolationMethod ??
                    temporalInterpolationMethod;

                  // Update the left panel's transition settings to reflect current block's values
                  if (blockTransitionSteps !== undefined) {
                    setTransitionSteps(blockTransitionSteps);
                  }
                  if (blockTemporalInterpolationMethod !== undefined) {
                    setTemporalInterpolationMethod(
                      blockTemporalInterpolationMethod
                    );
                  }

                  // Send to backend - use transition if streaming and transition steps > 0
                  if (isStreaming && effectiveTransitionSteps > 0) {
                    sendParameterUpdate({
                      transition: {
                        target_prompts: prompts,
                        num_steps: effectiveTransitionSteps,
                        temporal_interpolation_method:
                          effectiveTemporalInterpolationMethod,
                      },
                    });
                  } else {
                    // Send direct prompts without transition
                    sendParameterUpdate({
                      prompts,
                      prompt_interpolation_method: interpolationMethod,
                      denoising_step_list: settings.denoisingSteps || [
                        700, 500,
                      ],
                    });
                  }
                }}
                disabled={
                  isPipelineLoading || isConnecting || showDownloadDialog
                }
<<<<<<< HEAD
                isStreaming={isStreaming}
                isVideoPaused={settings.paused}
                timelineRef={timelineRef}
                onLiveStateChange={setIsLive}
                onLivePromptSubmit={handleLivePromptSubmit}
                onDisconnect={stopStream}
                onStartStream={handleStartStream}
                onVideoPlayPauseToggle={handlePlayPauseToggle}
                onPromptEdit={handleTimelinePromptEdit}
                isCollapsed={isTimelineCollapsed}
                onCollapseToggle={setIsTimelineCollapsed}
                externalSelectedPromptId={externalSelectedPromptId}
                settings={settings}
                onSettingsImport={updateSettings}
                onPlayPauseRef={timelinePlayPauseRef}
                onVideoPlayingCallbackRef={onVideoPlayingCallbackRef}
                onResetCache={handleResetCache}
                onTimelinePromptsChange={handleTimelinePromptsChange}
                onTimelineCurrentTimeChange={handleTimelineCurrentTimeChange}
                onTimelinePlayingChange={handleTimelinePlayingChange}
                isDownloading={isDownloading}
              />
            </div>
          )}
=======
              }}
              onPromptItemsSubmit={(
                prompts,
                blockTransitionSteps,
                blockTemporalInterpolationMethod
              ) => {
                // Update the left panel's prompt state to reflect current timeline prompt blend
                setPromptItems(prompts);

                // Use transition params from block if provided, otherwise use global settings
                const effectiveTransitionSteps =
                  blockTransitionSteps ?? transitionSteps;
                const effectiveTemporalInterpolationMethod =
                  blockTemporalInterpolationMethod ??
                  temporalInterpolationMethod;

                // Update the left panel's transition settings to reflect current block's values
                if (blockTransitionSteps !== undefined) {
                  setTransitionSteps(blockTransitionSteps);
                }
                if (blockTemporalInterpolationMethod !== undefined) {
                  setTemporalInterpolationMethod(
                    blockTemporalInterpolationMethod
                  );
                }

                // Send to backend - use transition if streaming and transition steps > 0
                if (isStreaming && effectiveTransitionSteps > 0) {
                  sendParameterUpdate({
                    transition: {
                      target_prompts: prompts,
                      num_steps: effectiveTransitionSteps,
                      temporal_interpolation_method:
                        effectiveTemporalInterpolationMethod,
                    },
                  });
                } else {
                  // Send direct prompts without transition
                  sendParameterUpdate({
                    prompts,
                    prompt_interpolation_method: interpolationMethod,
                    denoising_step_list: settings.denoisingSteps || [700, 500],
                  });
                }
              }}
              disabled={isPipelineLoading || isConnecting || showDownloadDialog}
              isStreaming={isStreaming}
              isVideoPaused={settings.paused}
              timelineRef={timelineRef}
              onLiveStateChange={setIsLive}
              onLivePromptSubmit={handleLivePromptSubmit}
              onDisconnect={stopStream}
              onStartStream={handleStartStream}
              onVideoPlayPauseToggle={handlePlayPauseToggle}
              onPromptEdit={handleTimelinePromptEdit}
              isCollapsed={isTimelineCollapsed}
              onCollapseToggle={setIsTimelineCollapsed}
              externalSelectedPromptId={externalSelectedPromptId}
              settings={settings}
              onSettingsImport={updateSettings}
              onPlayPauseRef={timelinePlayPauseRef}
              onVideoPlayingCallbackRef={onVideoPlayingCallbackRef}
              onResetCache={handleResetCache}
              onTimelinePromptsChange={handleTimelinePromptsChange}
              onTimelineCurrentTimeChange={handleTimelineCurrentTimeChange}
              onTimelinePlayingChange={handleTimelinePlayingChange}
              isLoading={isLoading}
            />
          </div>
>>>>>>> ceba9d0d
        </div>

        {/* Right Panel - Settings */}
        <div className="w-1/5">
          <SettingsPanel
            className="h-full"
            pipelines={pipelines}
            pipelineId={settings.pipelineId}
            onPipelineIdChange={handlePipelineIdChange}
            isStreaming={isStreaming}
            isLoading={isLoading}
            resolution={
              settings.resolution || {
                height: getDefaults(settings.pipelineId, settings.inputMode)
                  .height,
                width: getDefaults(settings.pipelineId, settings.inputMode)
                  .width,
              }
            }
            onResolutionChange={handleResolutionChange}
            seed={settings.seed ?? 42}
            onSeedChange={handleSeedChange}
            denoisingSteps={
              settings.denoisingSteps ||
              getDefaults(settings.pipelineId, settings.inputMode)
                .denoisingSteps || [750, 250]
            }
            onDenoisingStepsChange={handleDenoisingStepsChange}
            defaultDenoisingSteps={
              getDefaults(settings.pipelineId, settings.inputMode)
                .denoisingSteps || [750, 250]
            }
            noiseScale={settings.noiseScale ?? 0.7}
            onNoiseScaleChange={handleNoiseScaleChange}
            noiseController={settings.noiseController ?? true}
            onNoiseControllerChange={handleNoiseControllerChange}
            manageCache={settings.manageCache ?? true}
            onManageCacheChange={handleManageCacheChange}
            quantization={
              settings.quantization !== undefined
                ? settings.quantization
                : "fp8_e4m3fn"
            }
            onQuantizationChange={handleQuantizationChange}
            kvCacheAttentionBias={settings.kvCacheAttentionBias ?? 0.3}
            onKvCacheAttentionBiasChange={handleKvCacheAttentionBiasChange}
            onResetCache={handleResetCache}
            loras={settings.loras || []}
            onLorasChange={handleLorasChange}
            loraMergeStrategy={settings.loraMergeStrategy ?? "permanent_merge"}
            inputMode={settings.inputMode}
            spoutSender={settings.spoutSender}
            onSpoutSenderChange={handleSpoutSenderChange}
            spoutAvailable={spoutAvailable}
            vaceEnabled={
              settings.vaceEnabled ??
              (pipelines?.[settings.pipelineId]?.supportsVACE &&
                settings.inputMode !== "video")
            }
            onVaceEnabledChange={handleVaceEnabledChange}
            vaceContextScale={settings.vaceContextScale ?? 1.0}
            onVaceContextScaleChange={handleVaceContextScaleChange}
          />
        </div>
      </div>

      {/* Status Bar */}
      <StatusBar fps={webrtcStats.fps} bitrate={webrtcStats.bitrate} />

      {/* Download Dialog */}
      {pipelineNeedsModels && (
        <DownloadDialog
          open={showDownloadDialog}
          pipelines={pipelines}
          pipelineId={pipelineNeedsModels as PipelineId}
          onClose={handleDialogClose}
          onDownload={handleDownloadModels}
          isDownloading={isDownloading}
          progress={downloadProgress}
        />
      )}
    </div>
  );
}<|MERGE_RESOLUTION|>--- conflicted
+++ resolved
@@ -12,18 +12,12 @@
 import { useWebRTCStats } from "../hooks/useWebRTCStats";
 import { usePipeline } from "../hooks/usePipeline";
 import { useStreamState } from "../hooks/useStreamState";
-<<<<<<< HEAD
+import { usePipelines } from "../hooks/usePipelines";
 import {
-  PIPELINES,
-  getPipelineDefaultMode,
   getDefaultPromptForMode,
   pipelineRequiresReferenceImage,
   pipelineShowsTimeline,
 } from "../data/pipelines";
-=======
-import { usePipelines } from "../hooks/usePipelines";
-import { getDefaultPromptForMode } from "../data/pipelines";
->>>>>>> ceba9d0d
 import type {
   InputMode,
   PipelineId,
@@ -278,14 +272,10 @@
       stopStream();
     }
 
-<<<<<<< HEAD
     // Clear reference image when switching pipelines
     clearReferenceImage();
 
-    const newPipeline = PIPELINES[pipelineId];
-=======
     const newPipeline = pipelines?.[pipelineId];
->>>>>>> ceba9d0d
     const modeToUse = newPipeline?.defaultMode || "text";
     const currentMode = settings.inputMode || "text";
 
@@ -896,15 +886,12 @@
       };
 
       // Common parameters for pipelines that support prompts
-<<<<<<< HEAD
       // PersonaLive and Passthrough don't use text prompts
       if (
         pipelineIdToUse !== "passthrough" &&
-        pipelineIdToUse !== "personalive"
+        pipelineIdToUse !== "personalive" &&
+        pipelineInfo?.supportsPrompts !== false
       ) {
-=======
-      if (pipelineInfo?.supportsPrompts !== false) {
->>>>>>> ceba9d0d
         initialParameters.prompts = promptItems;
         initialParameters.prompt_interpolation_method = interpolationMethod;
         initialParameters.denoising_step_list = settings.denoisingSteps || [
@@ -1026,11 +1013,9 @@
             }
             onInputModeChange={handleInputModeChange}
             spoutAvailable={spoutAvailable}
-<<<<<<< HEAD
             referenceImageUrl={referenceImageUrl}
             onReferenceImageUpload={handleReferenceImageUpload}
             isUploadingReference={isUploadingReference}
-=======
             vaceEnabled={
               settings.vaceEnabled ??
               (pipelines?.[settings.pipelineId]?.supportsVACE &&
@@ -1039,8 +1024,7 @@
             refImages={settings.refImages || []}
             onRefImagesChange={handleRefImagesChange}
             onSendHints={handleSendHints}
-            isDownloading={isDownloading}
->>>>>>> ceba9d0d
+            isLoading={isLoading}
           />
         </div>
 
@@ -1172,7 +1156,6 @@
                 disabled={
                   isPipelineLoading || isConnecting || showDownloadDialog
                 }
-<<<<<<< HEAD
                 isStreaming={isStreaming}
                 isVideoPaused={settings.paused}
                 timelineRef={timelineRef}
@@ -1193,81 +1176,10 @@
                 onTimelinePromptsChange={handleTimelinePromptsChange}
                 onTimelineCurrentTimeChange={handleTimelineCurrentTimeChange}
                 onTimelinePlayingChange={handleTimelinePlayingChange}
-                isDownloading={isDownloading}
+                isLoading={isLoading}
               />
             </div>
           )}
-=======
-              }}
-              onPromptItemsSubmit={(
-                prompts,
-                blockTransitionSteps,
-                blockTemporalInterpolationMethod
-              ) => {
-                // Update the left panel's prompt state to reflect current timeline prompt blend
-                setPromptItems(prompts);
-
-                // Use transition params from block if provided, otherwise use global settings
-                const effectiveTransitionSteps =
-                  blockTransitionSteps ?? transitionSteps;
-                const effectiveTemporalInterpolationMethod =
-                  blockTemporalInterpolationMethod ??
-                  temporalInterpolationMethod;
-
-                // Update the left panel's transition settings to reflect current block's values
-                if (blockTransitionSteps !== undefined) {
-                  setTransitionSteps(blockTransitionSteps);
-                }
-                if (blockTemporalInterpolationMethod !== undefined) {
-                  setTemporalInterpolationMethod(
-                    blockTemporalInterpolationMethod
-                  );
-                }
-
-                // Send to backend - use transition if streaming and transition steps > 0
-                if (isStreaming && effectiveTransitionSteps > 0) {
-                  sendParameterUpdate({
-                    transition: {
-                      target_prompts: prompts,
-                      num_steps: effectiveTransitionSteps,
-                      temporal_interpolation_method:
-                        effectiveTemporalInterpolationMethod,
-                    },
-                  });
-                } else {
-                  // Send direct prompts without transition
-                  sendParameterUpdate({
-                    prompts,
-                    prompt_interpolation_method: interpolationMethod,
-                    denoising_step_list: settings.denoisingSteps || [700, 500],
-                  });
-                }
-              }}
-              disabled={isPipelineLoading || isConnecting || showDownloadDialog}
-              isStreaming={isStreaming}
-              isVideoPaused={settings.paused}
-              timelineRef={timelineRef}
-              onLiveStateChange={setIsLive}
-              onLivePromptSubmit={handleLivePromptSubmit}
-              onDisconnect={stopStream}
-              onStartStream={handleStartStream}
-              onVideoPlayPauseToggle={handlePlayPauseToggle}
-              onPromptEdit={handleTimelinePromptEdit}
-              isCollapsed={isTimelineCollapsed}
-              onCollapseToggle={setIsTimelineCollapsed}
-              externalSelectedPromptId={externalSelectedPromptId}
-              settings={settings}
-              onSettingsImport={updateSettings}
-              onPlayPauseRef={timelinePlayPauseRef}
-              onVideoPlayingCallbackRef={onVideoPlayingCallbackRef}
-              onResetCache={handleResetCache}
-              onTimelinePromptsChange={handleTimelinePromptsChange}
-              onTimelineCurrentTimeChange={handleTimelineCurrentTimeChange}
-              onTimelinePlayingChange={handleTimelinePlayingChange}
-              isLoading={isLoading}
-            />
-          </div>
->>>>>>> ceba9d0d
         </div>
 
         {/* Right Panel - Settings */}
