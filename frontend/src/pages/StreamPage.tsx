--- conflicted
+++ resolved
@@ -17,11 +17,9 @@
 import type { PipelineId, LoRAConfig, LoraMergeStrategy } from "../types";
 import type { PromptItem, PromptTransition } from "../lib/api";
 import { checkModelStatus, downloadPipelineModels } from "../lib/api";
-<<<<<<< HEAD
 import { createCloudStream, updateCloudStream, type CreateStreamResponse, type StreamParams } from "../lib/daydream";
 import { WhipConnection } from "../components/WhipConnection";
 import { usePlaybackUrl } from "@/hooks/usePlaybackUrl";
-=======
 import { sendLoRAScaleUpdates } from "../utils/loraHelpers";
 
 function buildLoRAParams(
@@ -33,7 +31,6 @@
     lora_merge_mode: strategy ?? "permanent_merge",
   };
 }
->>>>>>> a7c0c2fd
 
 export function StreamPage() {
   // Use the stream state hook for settings management
